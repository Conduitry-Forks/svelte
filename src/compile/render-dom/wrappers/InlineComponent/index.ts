import Wrapper from '../shared/Wrapper';
import Renderer from '../../Renderer';
import Block from '../../Block';
import Node from '../../../nodes/shared/Node';
import InlineComponent from '../../../nodes/InlineComponent';
import FragmentWrapper from '../Fragment';
import { quoteNameIfNecessary, quotePropIfNecessary } from '../../../../utils/quoteIfNecessary';
import stringifyProps from '../../../../utils/stringifyProps';
import addToSet from '../../../../utils/addToSet';
import deindent from '../../../../utils/deindent';
import Attribute from '../../../nodes/Attribute';
import getObject from '../../../../utils/getObject';
import Binding from '../../../nodes/Binding';
import flattenReference from '../../../../utils/flattenReference';

export default class InlineComponentWrapper extends Wrapper {
	var: string;
	_slots: Set<string>; // TODO lose the underscore
	node: InlineComponent;
	fragment: FragmentWrapper;

	constructor(
		renderer: Renderer,
		block: Block,
		parent: Wrapper,
		node: InlineComponent,
		stripWhitespace: boolean,
		nextSibling: Wrapper
	) {
		super(renderer, block, parent, node);

		this.cannotUseInnerHTML();

		if (this.node.expression) {
			block.addDependencies(this.node.expression.dynamic_dependencies);
		}

		this.node.attributes.forEach(attr => {
			block.addDependencies(attr.dependencies);
		});

		this.node.bindings.forEach(binding => {
			if (binding.isContextual) {
				// we need to ensure that the each block creates a context including
				// the list and the index, if they're not otherwise referenced
				const { name } = getObject(binding.expression.node);
				const eachBlock = block.contextOwners.get(name);

				eachBlock.hasBinding = true;
			}

			block.addDependencies(binding.expression.dynamic_dependencies);
		});

		this.node.handlers.forEach(handler => {
			if (handler.expression) {
				block.addDependencies(handler.expression.dynamic_dependencies);
			}
		});

		this.var = (
			this.node.name === 'svelte:self' ? renderer.component.name :
			this.node.name === 'svelte:component' ? 'switch_instance' :
			this.node.name
		).toLowerCase();

		if (this.node.children.length) {
			this._slots = new Set(['default']);
			this.fragment = new FragmentWrapper(renderer, block, node.children, this, stripWhitespace, nextSibling);
		}

		block.addOutro();
	}

	render(
		block: Block,
		parentNode: string,
		parentNodes: string
	) {
		const { renderer } = this;
		const { component } = renderer;

		const name = this.var;

		const component_opts = [];

		if (this.fragment) {
			const slots = Array.from(this._slots).map(name => `${quoteNameIfNecessary(name)}: @createFragment()`);
			component_opts.push(`slots: { ${slots.join(', ')} }`);

			this.fragment.nodes.forEach((child: Wrapper) => {
				child.render(block, `${this.var}.$$.slotted.default`, 'nodes');
			});
		}

		const statements: string[] = [];
		const updates: string[] = [];
		const postupdates: string[] = [];

		let props;
		const name_changes = block.getUniqueName(`${name}_changes`);

		const usesSpread = !!this.node.attributes.find(a => a.isSpread);

		const attributeObject = usesSpread
			? '{}'
			: stringifyProps(
				this.node.attributes.map(attr => `${quoteNameIfNecessary(attr.name)}: ${attr.getValue()}`)
			);

		if (this.node.attributes.length || this.node.bindings.length) {
			if (!usesSpread && this.node.bindings.length === 0) {
				component_opts.push(`props: ${attributeObject}`);
			} else {
				props = block.getUniqueName(`${name}_props`);
				component_opts.push(`props: ${props}`);
			}
		}

		if (component.options.dev) {
			// TODO this is a terrible hack, but without it the component
			// will complain that options.target is missing. This would
			// work better if components had separate public and private
			// APIs
			component_opts.push(`$$inline: true`);
		}

		if (!usesSpread && (this.node.attributes.filter(a => a.isDynamic).length || this.node.bindings.length)) {
			updates.push(`var ${name_changes} = {};`);
		}

		if (this.node.attributes.length) {
			if (usesSpread) {
				const levels = block.getUniqueName(`${this.var}_spread_levels`);

				const initialProps = [];
				const changes = [];

				const allDependencies = new Set();

				this.node.attributes.forEach(attr => {
					addToSet(allDependencies, attr.dependencies);
				});

				this.node.attributes.forEach(attr => {
					const { name, dependencies } = attr;

					const condition = dependencies.size > 0 && (dependencies.size !== allDependencies.size)
						? `(${[...dependencies].map(d => `changed.${d}`).join(' || ')})`
						: null;

					if (attr.isSpread) {
						const value = attr.expression.render(block);
						initialProps.push(value);

						changes.push(condition ? `${condition} && ${value}` : value);
					} else {
						const obj = `{ ${quoteNameIfNecessary(name)}: ${attr.getValue()} }`;
						initialProps.push(obj);

						changes.push(condition ? `${condition} && ${obj}` : obj);
					}
				});

				block.builders.init.addBlock(deindent`
					var ${levels} = [
						${initialProps.join(',\n')}
					];
				`);

				statements.push(deindent`
					for (var #i = 0; #i < ${levels}.length; #i += 1) {
						${props} = @assign(${props}, ${levels}[#i]);
					}
				`);

				const conditions = [...allDependencies].map(dep => `changed.${dep}`).join(' || ');

				updates.push(deindent`
					var ${name_changes} = ${allDependencies.size === 1 ? `${conditions}` : `(${conditions})`} ? @getSpreadUpdate(${levels}, [
						${changes.join(',\n')}
					]) : {};
				`);
			} else {
				this.node.attributes
					.filter((attribute: Attribute) => attribute.isDynamic)
					.forEach((attribute: Attribute) => {
						if (attribute.dependencies.size > 0) {
							updates.push(deindent`
								if (${[...attribute.dependencies]
									.map(dependency => `changed.${dependency}`)
									.join(' || ')}) ${name_changes}${quotePropIfNecessary(attribute.name)} = ${attribute.getValue()};
							`);
						}
					});
				}
		}

		const munged_bindings = this.node.bindings.map(binding => {
			component.has_reactive_assignments = true;

			if (binding.name === 'this') {
				const fn = component.getUniqueName(`${this.var}_binding`);
				component.declarations.push(fn);
				component.template_references.add(fn);

				let lhs;
				let object;

				if (binding.isContextual && binding.expression.node.type === 'Identifier') {
					// bind:x={y} — we can't just do `y = x`, we need to
					// to `array[index] = x;
					const { name } = binding.expression.node;
					const { object, property, snippet } = block.bindings.get(name);
					lhs = snippet;

					// TODO we need to invalidate... something
				} else {
					object = flattenReference(binding.expression.node).name;
					lhs = component.source.slice(binding.expression.node.start, binding.expression.node.end).trim();
				}

				component.partly_hoisted.push(deindent`
					function ${fn}($$component) {
						${lhs} = $$component;
						${object && `$$invalidate('${object}', ${object});`}
					}
				`);

				block.builders.destroy.addLine(`ctx.${fn}(null);`);
				return `@add_binding_callback(() => ctx.${fn}(${this.var}));`;
			}

			const name = component.getUniqueName(`${this.var}_${binding.name}_binding`);
			component.declarations.push(name);
			component.template_references.add(name);

			const updating = block.getUniqueName(`updating_${binding.name}`);
			block.addVariable(updating);

			const snippet = binding.expression.render(block);

			statements.push(deindent`
				if (${snippet} !== void 0) {
					${props}${quotePropIfNecessary(binding.name)} = ${snippet};
				}`
			);

			updates.push(deindent`
				if (!${updating} && ${[...binding.expression.dynamic_dependencies].map((dependency: string) => `changed.${dependency}`).join(' || ')}) {
					${name_changes}${quotePropIfNecessary(binding.name)} = ${snippet};
				}
			`);

			postupdates.push(updating);

			const contextual_dependencies = Array.from(binding.expression.contextual_dependencies);
			const dependencies = Array.from(binding.expression.dependencies);

			let lhs = component.source.slice(binding.expression.node.start, binding.expression.node.end).trim();

			if (binding.isContextual && binding.expression.node.type === 'Identifier') {
				// bind:x={y} — we can't just do `y = x`, we need to
				// to `array[index] = x;
				const { name } = binding.expression.node;
				const { object, property, snippet } = block.bindings.get(name);
				lhs = snippet;
				contextual_dependencies.push(object, property);
			}

			const args = ['value'];
			if (contextual_dependencies.length > 0) {
				args.push(`{ ${contextual_dependencies.join(', ')} }`);

				block.builders.init.addBlock(deindent`
					function ${name}(value) {
						if (ctx.${name}.call(null, value, ctx)) {
							${updating} = true;
						}
					}
				`);

				block.maintainContext = true; // TODO put this somewhere more logical
			} else {
				block.builders.init.addBlock(deindent`
					function ${name}(value) {
						if (ctx.${name}.call(null, value)) {
							${updating} = true;
						}
					}
				`);
			}

			const body = deindent`
				function ${name}(${args.join(', ')}) {
					${lhs} = value;
					return $$invalidate('${dependencies[0]}', ${dependencies[0]});
				}
			`;

			component.partly_hoisted.push(body);

			return `@add_binding_callback(() => @bind(${this.var}, '${binding.name}', ${name}));`;
		});

		const munged_handlers = this.node.handlers.map(handler => {
			const snippet = handler.render(block);
			return `${name}.$on("${handler.name}", ${snippet});`;
		});

		if (this.node.name === 'svelte:component') {
			const switch_value = block.getUniqueName('switch_value');
			const switch_props = block.getUniqueName('switch_props');

			const snippet = this.node.expression.render(block);

			block.builders.init.addBlock(deindent`
				var ${switch_value} = ${snippet};

				function ${switch_props}(ctx) {
					${(this.node.attributes.length || this.node.bindings.length) && deindent`
					${props && `let ${props} = ${attributeObject};`}`}
					${statements}
					return ${stringifyProps(component_opts)};
				}

				if (${switch_value}) {
					var ${name} = new ${switch_value}(${switch_props}(ctx));

					${munged_bindings}
					${munged_handlers}
				}
			`);

			block.builders.create.addLine(
				`if (${name}) ${name}.$$.fragment.c();`
			);

			if (parentNodes && this.renderer.options.hydratable) {
				block.builders.claim.addLine(
					`if (${name}) ${name}.$$.fragment.l(${parentNodes});`
				);
			}

			block.builders.mount.addBlock(deindent`
				if (${name}) {
					@mount_component(${name}, ${parentNode || '#target'}, ${parentNode ? 'null' : 'anchor'});
				}
			`);

			const anchor = this.getOrCreateAnchor(block, parentNode, parentNodes);
			const updateMountNode = this.getUpdateMountNode(anchor);

			if (updates.length) {
				block.builders.update.addBlock(deindent`
					${updates}
				`);
			}

			block.builders.update.addBlock(deindent`
				if (${switch_value} !== (${switch_value} = ${snippet})) {
					if (${name}) {
						@group_outros();
						const old_component = ${name};
						@on_outro(() => {
							old_component.$destroy();
						});
						old_component.$$.fragment.o();
						@check_outros();
					}

					if (${switch_value}) {
						${name} = new ${switch_value}(${switch_props}(ctx));

						${munged_bindings}
						${munged_handlers}

						${this.fragment && this.fragment.nodes.map(child => child.remount(name))}
						${name}.$$.fragment.c();
						@mount_component(${name}, ${updateMountNode}, ${anchor});
<<<<<<< HEAD
=======
						${name}.$$.fragment.i();

						${this.node.handlers.map(handler => deindent`
							${name}.$on("${handler.name}", ${handler.var});
						`)}
>>>>>>> 2d3dbdd6
					} else {
						${name} = null;
					}
				}
			`);

			block.builders.intro.addBlock(deindent`
				if (${name}) ${name}.$$.fragment.i();
			`);

			if (updates.length) {
				block.builders.update.addBlock(deindent`
					else if (${switch_value}) {
						${name}.$set(${name_changes});
					}

					${postupdates.length > 0 && `${postupdates.join(' = ')} = false;`}
				`);
			}

			block.builders.destroy.addLine(`if (${name}) ${name}.$destroy(${parentNode ? '' : 'detach'});`);
		} else {
			const expression = this.node.name === 'svelte:self'
				? component.name
				: component.qualify(this.node.name);

			block.builders.init.addBlock(deindent`
				${(this.node.attributes.length || this.node.bindings.length) && deindent`
				${props && `let ${props} = ${attributeObject};`}`}
				${statements}
				var ${name} = new ${expression}(${stringifyProps(component_opts)});

				${munged_bindings}
				${munged_handlers}
			`);

			block.builders.create.addLine(`${name}.$$.fragment.c();`);

			if (parentNodes && this.renderer.options.hydratable) {
				block.builders.claim.addLine(
					`${name}.$$.fragment.l(${parentNodes});`
				);
			}

			block.builders.mount.addLine(
				`@mount_component(${name}, ${parentNode || '#target'}, ${parentNode ? 'null' : 'anchor'});`
			);

			block.builders.intro.addBlock(deindent`
				${name}.$$.fragment.i();
			`);

			if (updates.length) {
				block.builders.update.addBlock(deindent`
					${updates}
					${name}.$set(${name_changes});
					${postupdates.length > 0 && `${postupdates.join(' = ')} = false;`}
				`);
			}

			block.builders.destroy.addBlock(deindent`
				${name}.$destroy(${parentNode ? '' : 'detach'});
			`);
		}

		block.builders.outro.addLine(
			`if (${name}) ${name}.$$.fragment.o();`
		);
	}

	remount(name: string) {
		return `${this.var}.$$.fragment.m(${name}.$$.slotted.default, null);`;
	}
}

function isComputed(node: Node) {
	while (node.type === 'MemberExpression') {
		if (node.computed) return true;
		node = node.object;
	}

	return false;
}<|MERGE_RESOLUTION|>--- conflicted
+++ resolved
@@ -378,14 +378,7 @@
 						${this.fragment && this.fragment.nodes.map(child => child.remount(name))}
 						${name}.$$.fragment.c();
 						@mount_component(${name}, ${updateMountNode}, ${anchor});
-<<<<<<< HEAD
-=======
 						${name}.$$.fragment.i();
-
-						${this.node.handlers.map(handler => deindent`
-							${name}.$on("${handler.name}", ${handler.var});
-						`)}
->>>>>>> 2d3dbdd6
 					} else {
 						${name} = null;
 					}
