--- conflicted
+++ resolved
@@ -201,11 +201,7 @@
 
 		if (!parser.eat('}')) {
 			parser.require_whitespace();
-<<<<<<< HEAD
-			await_block[is_then ? 'value' : 'error'] = parser.read_destructure_pattern();
-=======
 			await_block[is_then ? 'value': 'error'] = read_context(parser);
->>>>>>> af558a2b
 			parser.allow_whitespace();
 			parser.eat('}', true);
 		}
