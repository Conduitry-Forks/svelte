<script>
	import Icon from '../components/Icon.html';
	import Logo from '../components/Logo.html';

	let sy = 0;
</script>

<style>
	.container {
		position: relative;
		margin: 10rem auto;
		max-width: 120rem;
	}

	.container ul {
		list-style: none;
	}

	/* max line-length ~60 chars */
	li:not(.box) > p {
		max-width: var(--linemax)
	}

	/* darken text for accesibility */
	:global(.back-light) {
		--text: hsl(36, 3%, 44%);
	}

	.logo {
		position: absolute;
		left: -120px;
		top: -120px;
		width: 80vmin;
		height: 80vmin;
		opacity: 0.1;
		will-change: transform;
	}

	.hero h1 {
		text-align: center;
		margin: 2rem 0;
		font-size: 6rem;
		color: var(--heading);
		font-weight: 100;
		letter-spacing: .12em;
		text-transform: uppercase;
	}

	.hero h2 {
		text-align: center;
		display: block;
		position: relative;
		font-size: 3.2rem;
		text-align: center;
		width: 100%;
		text-transform: lowercase;
		font-weight: 300;
		opacity: 0.7;
	}

	.box {
		padding: 2em;
		display: flex;
		flex-direction: column;
	}

	.box > h2 {
		padding: 0;
		margin: 0 0 0.5em 0;
		font-size: var(--h2);
		color: white;
		text-align: left;
	}

	.box > p {
		font-size: var(--h5);
	}

	.box a {
		position: relative;
		text-align: right;
		margin-top: auto;
		padding: 0 1.2em 0 0;
	}

	.box a:hover {
		color: white;
		text-decoration: underline;
	}

	.box a::after {
		content: '';
		position: absolute;
		display: block;
		right: 0;
		top: 0.4em;
		width: 1em;
		height: 1em;
		background: url(/icons/arrow-right.svg);
	}

<<<<<<< HEAD
	h6 {
		max-width: 25em;
		padding: 2.4rem;
	}

	.example {
		background: var(--second);
		color: white;
		padding: 0.8rem;
		border-radius: var(--border-r);
	}

	.example > div:first-child {
		padding: 0.8rem;
	}

	iframe {
		display: block;
		width: 100%;
		height: 420px;
		border: none;
=======
	.example {
		display: grid;
		grid-template-columns: 1fr 4fr;
		align-items: start;
	}

	iframe {
		/* grid-column: 2/4; */
		width: 100%;
		height: 420px;
		border: 1px solid #999;
>>>>>>> 4016f4ff
		border-radius: var(--border-r);
	}

	@media (min-width: 920px) {
		.example {
			display: grid;
			grid-template-columns: 1fr 4fr;
			align-items: start;
		}
	}

	@media screen and (min-width: 870px) {
		.hero h1 {
			position: relative;
			top: -.8rem;
			font-size: 18rem;
			margin: 2rem 2rem 0 1rem;
		}
	}
</style>

<svelte:head>
	<title>Svelte • The magical disappearing UI framework</title>
</svelte:head>

<svelte:window bind:scrollY={sy}/>

<img alt="Svelte logo" class="logo" src="logo.svg" style="transform: translate(0,{sy * 0.2}px)">

<section class="hero container">
	<h2>What if web apps could write themselves?</h2>
	<h1>Svelte</h1>
</section>

<section class='container'>
	<ul class='grid stretch'>
		<li class='box bg-prime white'>
			<h2 style='padding:2.4rem 0 0 0'>Write less code</h2>
			<p>Build boilerplate-free components using languages you already know — HTML, CSS and JavaScript</p>

			<a href="TODO-blog-post-on-loc">learn more</a>
		</li>

		<li class='box bg-flash white'>
			<h2 style='padding:2.4rem 0 0 0'>No virtual DOM</h2>
			<p>Svelte compiles your code to tiny, framework-less vanilla JS — your app starts fast and stays fast</p>

			<a href="TODO-blog-post-on-vdom-overhead">learn more</a>
		</li>

		<li class='box bg-second white'>
			<h2 style='padding:2.4rem 0 0 0'>Truly reactive</h2>
			<p>No more complex state management libraries — Svelte brings reactivity to JavaScript itself</p>

			<a href="TODO-blog-post-on-reactivity">learn more</a>
		</li>
	</ul>
</section>

<section class="container grid half linkify">
	<div>
		<p>Svelte is a radical new approach to building user interfaces. Whereas traditional frameworks like React and Vue do the bulk of their work in the <em>browser</em>, Svelte shifts that work into a <em>compile step</em> that happens when you build your app.</p>

		<p>Instead of using techniques like virtual DOM diffing, Svelte writes code that surgically updates the DOM when the state of your app changes.</p>

		<p><a href="TODO-svelte-3-blog-post">Read the introductory blog post</a> to learn more.</p>
	</div>

	<div>
		<p>TODO a video intro</p>
	</div>
</section>

<<<<<<< HEAD
<section class="container example linkify">
=======
<section class="container grid example linkify">
>>>>>>> 4016f4ff
	<div>
		<p>Svelte components are written in HTML files. Just add data.</p>
	</div>

	<iframe
		title="Hello world example"
		src="/repl/embed?demo=homepage-demo-hello-world"
		scrolling="no"
	></iframe>
</section>

<<<<<<< HEAD
<section class="container example linkify">
=======
<section class="container grid example linkify">
>>>>>>> 4016f4ff
	<div>
		<p>CSS is component-scoped by default — no more style collisions or specificity wars. Or you can <a href="TODO-blog-post-on-css-in-js">use your favourite CSS-in-JS library</a>.</p>
	</div>

	<iframe
		title="Hello world example"
		src="/repl/embed?demo=homepage-demo-scoped-styles"
		scrolling="no"
	></iframe>
</section>

<<<<<<< HEAD
<section class="container example linkify">
=======
<section class="container grid example linkify">
>>>>>>> 4016f4ff
	<div>
		<p>Trigger efficient, granular updates by assigning to local variables. The compiler does the rest.</p>
	</div>

	<iframe
		title="Hello world example"
		src="/repl/embed?demo=homepage-demo-reactivity"
		scrolling="no"
	></iframe>
</section>

<<<<<<< HEAD
<section class="container example linkify">
=======
<section class="container grid example linkify">
>>>>>>> 4016f4ff
	<div>
		<p>Build beautiful UIs with a powerful, performant transition engine built right into the framework.</p>
	</div>

	<iframe
		title="Hello world example"
		src="/repl/embed?demo=homepage-demo-transitions"
		scrolling="no"
	></iframe>
</section>

<section class="container grid half">
	<p>TODO finish building this page. Ideas: Who's using Svelte? Example code (interactive, ideally). What else?</p>
</section>

<!-- TODO example code transformation (interactive REPL?) --><|MERGE_RESOLUTION|>--- conflicted
+++ resolved
@@ -99,7 +99,6 @@
 		background: url(/icons/arrow-right.svg);
 	}
 
-<<<<<<< HEAD
 	h6 {
 		max-width: 25em;
 		padding: 2.4rem;
@@ -121,19 +120,6 @@
 		width: 100%;
 		height: 420px;
 		border: none;
-=======
-	.example {
-		display: grid;
-		grid-template-columns: 1fr 4fr;
-		align-items: start;
-	}
-
-	iframe {
-		/* grid-column: 2/4; */
-		width: 100%;
-		height: 420px;
-		border: 1px solid #999;
->>>>>>> 4016f4ff
 		border-radius: var(--border-r);
 	}
 
@@ -207,11 +193,7 @@
 	</div>
 </section>
 
-<<<<<<< HEAD
-<section class="container example linkify">
-=======
-<section class="container grid example linkify">
->>>>>>> 4016f4ff
+<section class="container example linkify">
 	<div>
 		<p>Svelte components are written in HTML files. Just add data.</p>
 	</div>
@@ -223,11 +205,7 @@
 	></iframe>
 </section>
 
-<<<<<<< HEAD
-<section class="container example linkify">
-=======
-<section class="container grid example linkify">
->>>>>>> 4016f4ff
+<section class="container example linkify">
 	<div>
 		<p>CSS is component-scoped by default — no more style collisions or specificity wars. Or you can <a href="TODO-blog-post-on-css-in-js">use your favourite CSS-in-JS library</a>.</p>
 	</div>
@@ -239,11 +217,7 @@
 	></iframe>
 </section>
 
-<<<<<<< HEAD
-<section class="container example linkify">
-=======
-<section class="container grid example linkify">
->>>>>>> 4016f4ff
+<section class="container example linkify">
 	<div>
 		<p>Trigger efficient, granular updates by assigning to local variables. The compiler does the rest.</p>
 	</div>
@@ -255,11 +229,7 @@
 	></iframe>
 </section>
 
-<<<<<<< HEAD
-<section class="container example linkify">
-=======
-<section class="container grid example linkify">
->>>>>>> 4016f4ff
+<section class="container example linkify">
 	<div>
 		<p>Build beautiful UIs with a powerful, performant transition engine built right into the framework.</p>
 	</div>
