--- conflicted
+++ resolved
@@ -6,11 +6,7 @@
 export function get(req, res) {
 	try {
 		if (!cached || process.env.NODE_ENV !== 'production') {
-<<<<<<< HEAD
-			cached = get_examples();
-=======
-			cached = JSON.stringify(get_examples().filter(section => section.title));
->>>>>>> 48ebaac3
+			cached = get_examples().filter(section => section.title);
 		}
 
 		send(res, 200, cached);
