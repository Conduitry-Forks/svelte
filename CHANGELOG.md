# Svelte changelog

<<<<<<< HEAD
## Unreleased (4.0)

* **breaking** Minimum supported Node version is now Node 16 ([#8566](https://github.com/sveltejs/svelte/pull/8566))
* **breaking** Minimum supported webpack version is now webpack 5 ([#8515](https://github.com/sveltejs/svelte/pull/8515))
* **breaking** Bundlers must specify the `browser` condition when building a frontend bundle for the browser ([#8516](https://github.com/sveltejs/svelte/pull/8516))
* **breaking** Minimum supported vite-plugin-svelte version is now 2.1.1. SvelteKit users can upgrade to 1.15.9 or newer to ensure a compatible version ([#8516](https://github.com/sveltejs/svelte/pull/8516))
* **breaking** Minimum supported TypeScript version is now TypeScript 5 (it will likely work with lower versions, but we make no guarantees about that) ([#8488](https://github.com/sveltejs/svelte/pull/8488))
* **breaking** Stricter types for `createEventDispatcher` (see PR for migration instructions) ([#7224](https://github.com/sveltejs/svelte/pull/7224))
* **breaking** Stricter types for `Action` and `ActionReturn` (see PR for migration instructions) ([#7224](https://github.com/sveltejs/svelte/pull/7224))
* **breaking** Stricter types for `onMount` - now throws a type error when returning a function asynchronously to catch potential mistakes around callback functions (see PR for migration instructions) ([#8136](https://github.com/sveltejs/svelte/pull/8136))
* **breaking** Overhaul and drastically improve creating custom elements with Svelte (see PR for list of changes and migration instructions) ([#8457](https://github.com/sveltejs/svelte/pull/8457))
* **breaking** Deprecate `SvelteComponentTyped`, use `SvelteComponent` instead ([#8512](https://github.com/sveltejs/svelte/pull/8512))
* **breaking** Error on falsy values instead of stores passed to `derived` ([#7947](https://github.com/sveltejs/svelte/pull/7947))
* **breaking** Custom store implementers now need to pass an `update` function additionally to the `set` function ([#6750](https://github.com/sveltejs/svelte/pull/6750))
* Improve hydration speed by adding `data-svelte-h` attribute to detect unchanged HTML elements ([#7426](https://github.com/sveltejs/svelte/pull/7426))
* Add `a11y no-noninteractive-element-interactions` rule ([#8391](https://github.com/sveltejs/svelte/pull/8391))
* Add `a11y-no-static-element-interactions`rule ([#8251](https://github.com/sveltejs/svelte/pull/8251))
* Improve duplicate key error for keyed `each` blocks ([#8411](https://github.com/sveltejs/svelte/pull/8411))
* Bind `null` option and input values consistently ([#8312](https://github.com/sveltejs/svelte/issues/8312))
* Allow `$store` to be used with changing values including nullish values ([#7555](https://github.com/sveltejs/svelte/issues/7555))
* Initialize stylesheet with `/* empty */` to enable setting CSP directive that also works in Safari ([#7800](https://github.com/sveltejs/svelte/pull/7800))
* Treat slots as if they don't exist when using CSS adjacent and general sibling combinators ([#8284](https://github.com/sveltejs/svelte/issues/8284))
* Fix transitions so that they don't require a `style-src 'unsafe-inline'` Content Security Policy (CSP) ([#6662](https://github.com/sveltejs/svelte/issues/6662)).
* Explicitly disallow `var` declarations extending the reactive statement scope ([#6800](https://github.com/sveltejs/svelte/pull/6800))
=======
## 3.59.1

* Handle dynamic values in `a11y-autocomplete-valid` ([#8567](https://github.com/sveltejs/svelte/pull/8567))
>>>>>>> 64b8c8b3

## 3.59.0

* Add `ResizeObserver` bindings `contentRect`/`contentBoxSize`/`borderBoxSize`/`devicePixelContentBoxSize` ([#8022](https://github.com/sveltejs/svelte/pull/8022))
* Add `devicePixelRatio` binding for `<svelte:window>` ([#8285](https://github.com/sveltejs/svelte/issues/8285))
* Add `fullscreenElement` and `visibilityState` bindings for `<svelte:document>` ([#8507](https://github.com/sveltejs/svelte/pull/8507))
* Add `a11y-autocomplete-valid` warning ([#8520](https://github.com/sveltejs/svelte/pull/8520))
* Fix handling of `width`/`height` attributes when spreading ([#6752](https://github.com/sveltejs/svelte/issues/6752))
* Fix updating of interpolated `style:` directive when using spread ([#8438](https://github.com/sveltejs/svelte/issues/8438))
* Remove `style:` directive property when value is `undefined` ([#8462](https://github.com/sveltejs/svelte/issues/8462))
* Fix type of `VERSION` compiler export ([#8498](https://github.com/sveltejs/svelte/issues/8498))
* Relax `a11y-no-redundant-roles` warning ([#8536](https://github.com/sveltejs/svelte/pull/8536))
* Handle nested array rest destructuring ([#8552](https://github.com/sveltejs/svelte/issues/8552), [#8554](https://github.com/sveltejs/svelte/issues/8554))

## 3.58.0

* Add `bind:innerText` for `contenteditable` elements ([#3311](https://github.com/sveltejs/svelte/issues/3311))
* Add support for CSS `@container` queries ([#6969](https://github.com/sveltejs/svelte/issues/6969))
* Respect `preserveComments` in DOM output ([#7182](https://github.com/sveltejs/svelte/pull/7182))
* Allow use of `document` for `target` in typings ([#7554](https://github.com/sveltejs/svelte/pull/7554))
* Add `a11y-interactive-supports-focus` warning ([#8392](https://github.com/sveltejs/svelte/pull/8392))
* Fix equality check when updating dynamic text ([#5931](https://github.com/sveltejs/svelte/issues/5931))
* Relax `a11y-no-noninteractive-element-to-interactive-role` warning ([#8402](https://github.com/sveltejs/svelte/pull/8402))
* Properly handle microdata attributes ([#8413](https://github.com/sveltejs/svelte/issues/8413))
* Prevent name collision when using computed destructuring variables ([#8417](https://github.com/sveltejs/svelte/issues/8417))
* Fix escaping `<textarea value={...}>` values in SSR ([#8429](https://github.com/sveltejs/svelte/issues/8429))

## 3.57.0

* Add `<svelte:document>` ([#3310](https://github.com/sveltejs/svelte/issues/3310))
* Add a11y `no-noninteractive-element-to-interactive-role` ([#8167](https://github.com/sveltejs/svelte/pull/8167))
* Stop intro transition from triggering incorrectly ([#6152](https://github.com/sveltejs/svelte/issues/6152), [#6812](https://github.com/sveltejs/svelte/issues/6812))
* Support computed and literal properties when destructuring objects in the template ([#6609](https://github.com/sveltejs/svelte/issues/6609))
* Give `style:` directive precedence over `style=` attribute ([#7475](https://github.com/sveltejs/svelte/issues/7475))
* Select `<option>` with `selected` attribute when initial state is `undefined` ([#8361](https://github.com/sveltejs/svelte/issues/8361))
* Prevent derived store callbacks after store is unsubscribed from ([#8364](https://github.com/sveltejs/svelte/issues/8364))
* Account for `bind:group` members being spread across multiple control flow blocks ([#8372](https://github.com/sveltejs/svelte/issues/8372))
* Revert buggy reactive statement optimization ([#8374](https://github.com/sveltejs/svelte/issues/8374))
* Support CSS units in the `fly` and `blur` transitions ([#7623](https://github.com/sveltejs/svelte/pull/7623))

## 3.56.0

* Add `|stopImmediatePropagation` event modifier ([#5085](https://github.com/sveltejs/svelte/issues/5085))
* Add `axis` parameter to `slide` transition ([#6182](https://github.com/sveltejs/svelte/issues/6182))
* Add `readonly` utility to convert `writable` store to readonly ([#6518](https://github.com/sveltejs/svelte/pull/6518))
* Add `readyState` binding for media elements ([#6666](https://github.com/sveltejs/svelte/issues/6666))
* Generate valid automatic component names when the filename contains only special characters ([#7143](https://github.com/sveltejs/svelte/issues/7143))
* Add `naturalWidth` and `naturalHeight` bindings ([#7771](https://github.com/sveltejs/svelte/issues/7771))
* Support `<!-- svelte-ignore ... -->` on components ([#8082](https://github.com/sveltejs/svelte/issues/8082))
* Add a11y warnings:
	* `aria-activedescendant-has-tabindex`: checks that elements with `aria-activedescendant` have a `tabindex` ([#8172](https://github.com/sveltejs/svelte/pull/8172))
	* `role-supports-aria-props`: checks that the (implicit) element role supports the given aria attributes ([#8195](https://github.com/sveltejs/svelte/pull/8195))
* Add `data-sveltekit-replacestate` and `data-sveltekit-keepfocus` attribute typings ([#8281](https://github.com/sveltejs/svelte/issues/8281))
* Compute node dimensions immediately before crossfading ([#4111](https://github.com/sveltejs/svelte/issues/4111))
* Fix potential infinite invalidate loop with `<svelte:component>` ([#4129](https://github.com/sveltejs/svelte/issues/4129))
* Ensure `bind:offsetHeight` updates initially ([#4233](https://github.com/sveltejs/svelte/issues/4233))
* Don't set selected options if value is unbound or not passed ([#5644](https://github.com/sveltejs/svelte/issues/5644))
* Validate component `:global()` selectors ([#6272](https://github.com/sveltejs/svelte/issues/6272))
* Improve warnings:
	* Make `noreferrer` warning less zealous ([#6289](https://github.com/sveltejs/svelte/issues/6289))
	* Omit a11y warnings on `<video aria-hidden="true">` ([#7874](https://github.com/sveltejs/svelte/issues/7874))
	* Omit a11y warnings on `<svelte:element>` ([#7939](https://github.com/sveltejs/svelte/issues/7939))
	* Detect unused empty attribute CSS selectors ([#8042](https://github.com/sveltejs/svelte/issues/8042))
	* Omit "no child content" warning on elements with `aria-label` ([#8296](https://github.com/sveltejs/svelte/issues/8296))
* Check value equality for `<input type="search">` and `<input type="url">` ([#7027](https://github.com/sveltejs/svelte/issues/7027))
* Do not select a disabled `<option>` by default when the initial bound value is undefined ([#7041](https://github.com/sveltejs/svelte/issues/7041))
* Handle `{@html}` tags inside `<template>` tags ([#7364](https://github.com/sveltejs/svelte/pull/7364))
* Ensure `afterUpdate` is not called after `onDestroy` ([#7476](https://github.com/sveltejs/svelte/issues/7476))
* Improve handling of `inert` attribute ([#7500](https://github.com/sveltejs/svelte/issues/7500))
* Reduce use of template literals in SSR output for better performance ([#7539](https://github.com/sveltejs/svelte/pull/7539))
* Ensure `<input>` value persists when swapping elements with spread attributes in an `{#each}` block ([#7578](https://github.com/sveltejs/svelte/issues/7578))
* Simplify generated code for reactive statements if dependencies are all static ([#7942](https://github.com/sveltejs/svelte/pull/7942))
* Fix race condition on `<svelte:element>` with transitions ([#7948](https://github.com/sveltejs/svelte/issues/7948))
* Allow assigning to a property of a `const` when destructuring ([#7964](https://github.com/sveltejs/svelte/issues/7964))
* Match browser behavior for decoding malformed HTML entities ([#8026](https://github.com/sveltejs/svelte/issues/8026))
* Ensure `trusted-types` CSP compatibility for Web Components ([#8134](https://github.com/sveltejs/svelte/issues/8134))
* Optimise `<svelte:element>` output code for static tag and static attribute ([#8161](https://github.com/sveltejs/svelte/pull/8161))
* Don't throw when calling unsubscribing from a store twice ([#8186](https://github.com/sveltejs/svelte/pull/8186))
* Clear inputs when `bind:group` value is set to `undefined` ([#8214](https://github.com/sveltejs/svelte/issues/8214))
* Fix handling of nested arrays with keyed `{#each}` containing a non-keyed `{#each}` ([#8282](https://github.com/sveltejs/svelte/issues/8282))

## 3.55.1

* Fix `draw` transition with delay showing a dot at the beginning of the path ([#6816](https://github.com/sveltejs/svelte/issues/6816))
* Fix infinity runtime call stack when propagating bindings ([#7032](https://github.com/sveltejs/svelte/issues/7032))
* Fix static `<svelte:element>` optimization in production mode ([#7937](https://github.com/sveltejs/svelte/issues/7937))
* Fix `svelte-ignore` comment breaking named slot ([#8075](https://github.com/sveltejs/svelte/issues/8075))
* Revert change to prevent running init binding unnecessarily ([#8103](https://github.com/sveltejs/svelte/issues/8103))
* Fix adding duplicate event listeners with `<svelte:element on:event>` ([#8129](https://github.com/sveltejs/svelte/issues/8129))
* Improve detection of promises that are also functions ([#8162](https://github.com/sveltejs/svelte/pull/8162))
* Avoid mutating spread component props during SSR ([#8171](https://github.com/sveltejs/svelte/issues/8171))
* Add missing typing for global `part` attribute ([#8181](https://github.com/sveltejs/svelte/issues/8181))
* Add missing `submitter` property to `on:submit` event type

## 3.55.0

* Add `svelte/elements` for HTML/Svelte typings ([#7649](https://github.com/sveltejs/svelte/pull/7649))

## 3.54.0

* Pass `options.direction` argument to custom transition functions ([#3918](https://github.com/sveltejs/svelte/issues/3918))
* Support fallback a11y WAI-ARIA roles ([#8044](https://github.com/sveltejs/svelte/issues/8044))
* Prevent running init binding unnecessarily ([#5689](https://github.com/sveltejs/svelte/issues/5689), [#6298](https://github.com/sveltejs/svelte/issues/6298))
* Allow updating variables from `@const` declared function ([#7843](https://github.com/sveltejs/svelte/issues/7843))
* Do not emit `a11y-no-noninteractive-tabindex` warning if element has a `tabpanel` ([#8025](https://github.com/sveltejs/svelte/pull/8025))
* Fix escaping SSR'd values in `style:` directive ([#8085](https://github.com/sveltejs/svelte/issues/8085))

## 3.53.1

* Fix exception in `rel=` attribute check with dynamic values ([#7994](https://github.com/sveltejs/svelte/issues/7994))
* Do not emit deprecation warnings for `css` compiler options for now ([#8009](https://github.com/sveltejs/svelte/issues/8009))
* Make compiler run in browser again ([#8010](https://github.com/sveltejs/svelte/issues/8010))
* Upgrade `tslib` ([#8013](https://github.com/sveltejs/svelte/issues/8013))

## 3.53.0

* Check whether `parentNode` exists before removing child ([#6037](https://github.com/sveltejs/svelte/issues/6037))
* Upgrade various dependencies, notably `css-tree` to `2.2.1` ([#7572](https://github.com/sveltejs/svelte/pull/7572), [#7982](https://github.com/sveltejs/svelte/pull/7982))
* Extend `css` compiler option with `'external' | 'injected' | 'none'` settings and deprecate old `true | false` values ([#7914](https://github.com/sveltejs/svelte/pull/7914))

## 3.52.0

* Throw compile-time error when attempting to update `const` variable ([#4895](https://github.com/sveltejs/svelte/issues/4895))
* Warn when using `<a target="_blank">` without `rel="noreferrer"` ([#6188](https://github.com/sveltejs/svelte/issues/6188))
* Support `style:foo|important` modifier ([#7365](https://github.com/sveltejs/svelte/issues/7365))
* Fix hydration regression with `{@html}` and components in `<svelte:head>` ([#7941](https://github.com/sveltejs/svelte/pull/7941))

## 3.51.0

* Add a11y warnings:
	* `a11y-click-events-have-key-events`: check if click event is accompanied by key events ([#5073](https://github.com/sveltejs/svelte/pull/5073))
	* `a11y-no-noninteractive-tabindex`: check for tabindex on non-interactive elements ([#6693](https://github.com/sveltejs/svelte/pull/6693))
* Warn when two-way binding to `{...rest}` object in `{#each}` block ([#6860](https://github.com/sveltejs/svelte/issues/6860))
* Support `--style-props` on `<svelte:component>` ([#7461](https://github.com/sveltejs/svelte/issues/7461))
* Supports nullish values for component event handlers ([#7568](https://github.com/sveltejs/svelte/issues/7568))
* Supports SVG elements with `<svelte:element>`([#7613](https://github.com/sveltejs/svelte/issues/7613))
* Treat `inert` as boolean attribute ([#7785](https://github.com/sveltejs/svelte/pull/7785))
* Support `--style-props` for SVG components ([#7808](https://github.com/sveltejs/svelte/issues/7808))
* Fix false positive dev warnings about unset props when they are bound ([#4457](https://github.com/sveltejs/svelte/issues/4457))
* Fix hydration with `{@html}` and components in `<svelte:head>` ([#4533](https://github.com/sveltejs/svelte/issues/4533), [#6463](https://github.com/sveltejs/svelte/issues/6463), [#7444](https://github.com/sveltejs/svelte/issues/7444))
* Support scoped style for `<svelte:element>` ([#7443](https://github.com/sveltejs/svelte/issues/7443))
* Improve error message for invalid value for `<svelte:component this={...}>` ([#7550](https://github.com/sveltejs/svelte/issues/7550))
* Improve error message when using logic blocks or tags at invalid location ([#7552](https://github.com/sveltejs/svelte/issues/7552))
* Warn instead of throwing error if `<svelte:element>` is a void tag ([#7566](https://github.com/sveltejs/svelte/issues/7566))
* Supports custom elements in `<svelte:element>` ([#7733](https://github.com/sveltejs/svelte/issues/7733))
* Fix calling component unmount if a component is mounted and then immediately unmounted ([#7817](https://github.com/sveltejs/svelte/issues/7817))
* Do not generate `a11y-role-has-required-aria-props` warning when elements match their semantic role ([#7837](https://github.com/sveltejs/svelte/issues/7837))
* Improve performance of custom element data setting in `<svelte:element>` ([#7869](https://github.com/sveltejs/svelte/pull/7869))

## 3.50.1

* Add all global objects and functions as known globals ([#3805](https://github.com/sveltejs/svelte/issues/3805), [#7223](https://github.com/sveltejs/svelte/issues/7223))
* Fix regression with style manager ([#7828](https://github.com/sveltejs/svelte/issues/7828))

## 3.50.0

* Add a11y warnings:
	* `a11y-incorrect-aria-attribute-type`: check ARIA state and property values ([#6978](https://github.com/sveltejs/svelte/pull/6978))
	* `a11y-no-abstract-role`: check that ARIA roles are non-abstract ([#6241](https://github.com/sveltejs/svelte/pull/6241))
	* `a11y-no-interactive-element-to-noninteractive-role`: check for non-interactive roles used on interactive elements ([#5955](https://github.com/sveltejs/svelte/pull/5955))
	* `a11y-role-has-required-aria-props`: check that elements with `role` attribute have all required attributes for that role ([#5852](https://github.com/sveltejs/svelte/pull/5852))
* Add `ComponentEvents` convenience type ([#7702](https://github.com/sveltejs/svelte/pull/7702))
* Add `SveltePreprocessor` utility type ([#7742](https://github.com/sveltejs/svelte/pull/7742))
* Enhance action typings ([#7805](https://github.com/sveltejs/svelte/pull/7805))
* Remove empty stylesheets created from transitions ([#4801](https://github.com/sveltejs/svelte/issues/4801), [#7164](https://github.com/sveltejs/svelte/issues/7164))
* Make `a11y-label-has-associated-control` warning check all descendants for input control ([#5528](https://github.com/sveltejs/svelte/issues/5528))
* Only show lowercase component name warnings for non-HTML/SVG elements ([#5712](https://github.com/sveltejs/svelte/issues/5712))
* Disallow invalid CSS selectors starting with a combinator ([#7643](https://github.com/sveltejs/svelte/issues/7643))
* Use `Node.parentNode` instead of `Node.parentElement` for legacy browser support ([#7723](https://github.com/sveltejs/svelte/issues/7723))
* Handle arrow function on `<slot>` inside `<svelte:fragment>` ([#7485](https://github.com/sveltejs/svelte/issues/7485))
* Improve parsing speed when encountering large blocks of whitespace ([#7675](https://github.com/sveltejs/svelte/issues/7675))
* Fix `class:` directive updates in aborted/restarted transitions ([#7764](https://github.com/sveltejs/svelte/issues/7764))

## 3.49.0

* Improve performance of string escaping during SSR ([#5701](https://github.com/sveltejs/svelte/pull/5701))
* Add `ComponentType` and `ComponentProps` convenience types ([#6770](https://github.com/sveltejs/svelte/pull/6770))
* Add support for CSS `@layer` ([#7504](https://github.com/sveltejs/svelte/issues/7504))
* Export `CompileOptions` from `svelte/compiler` ([#7658](https://github.com/sveltejs/svelte/pull/7658))
* Fix DOM-less components not being properly destroyed ([#7488](https://github.com/sveltejs/svelte/issues/7488))
* Fix `class:` directive updates with `<svelte:element>` ([#7521](https://github.com/sveltejs/svelte/issues/7521), [#7571](https://github.com/sveltejs/svelte/issues/7571))
* Harden attribute escaping during SSR ([#7530](https://github.com/sveltejs/svelte/pull/7530))

## 3.48.0

* Allow creating cancelable custom events with `createEventDispatcher` ([#4623](https://github.com/sveltejs/svelte/issues/4623))
* Support `{@const}` tag in `{#if}` blocks [#7241](https://github.com/sveltejs/svelte/issues/7241)
* Return the context object in `setContext` [#7427](https://github.com/sveltejs/svelte/issues/7427)
* Allow comments inside `{#each}` blocks when using `animate:` ([#3999](https://github.com/sveltejs/svelte/issues/3999))
* Fix `|local` transitions in `{#key}` blocks ([#5950](https://github.com/sveltejs/svelte/issues/5950))
* Support svg namespace for `{@html}` ([#7002](https://github.com/sveltejs/svelte/issues/7002), [#7450](https://github.com/sveltejs/svelte/issues/7450))
* Fix `{@const}` tag not working inside a component when there's no `let:` [#7189](https://github.com/sveltejs/svelte/issues/7189)
* Remove extraneous leading newline inside `<pre>` and `<textarea>` ([#7264](https://github.com/sveltejs/svelte/issues/7264))
* Fix erroneous setting of `textContent` for `<template>` elements ([#7297](https://github.com/sveltejs/svelte/pull/7297))
* Fix value of `let:` bindings not updating in certain cases ([#7440](https://github.com/sveltejs/svelte/issues/7440))
* Fix handling of void tags in `<svelte:element>` ([#7449](https://github.com/sveltejs/svelte/issues/7449))
* Fix handling of boolean attributes in `<svelte:element>` ([#7478](https://github.com/sveltejs/svelte/issues/7478))
* Add special style scoping handling of `[open]` selectors on `<dialog>` elements ([#7495](https://github.com/sveltejs/svelte/issues/7494))

## 3.47.0

* Add support for dynamic elements through `<svelte:element>` ([#2324](https://github.com/sveltejs/svelte/issues/2324))
* Miscellaneous variable context fixes in `{@const}` ([#7222](https://github.com/sveltejs/svelte/pull/7222))
* Fix `{#key}` block not being reactive when the key variable is not otherwise used ([#7408](https://github.com/sveltejs/svelte/issues/7408))
* Add `Symbol` as a known global ([#7418](https://github.com/sveltejs/svelte/issues/7418))

## 3.46.6

* Actually include action TypeScript interface in published package ([#7407](https://github.com/sveltejs/svelte/pull/7407))

## 3.46.5

* Add TypeScript interfaces for typing actions ([#6538](https://github.com/sveltejs/svelte/issues/6538))
* Do not generate `unused-export-let` warning inside `<script context="module">` blocks ([#7055](https://github.com/sveltejs/svelte/issues/7055))
* Do not collapse whitespace-only CSS vars ([#7152](https://github.com/sveltejs/svelte/issues/7152))
* Add `aria-description` to the list of allowed ARIA attributes ([#7301](https://github.com/sveltejs/svelte/issues/7301))
* Fix attribute escaping during SSR ([#7327](https://github.com/sveltejs/svelte/issues/7327))
* Prevent `.innerHTML` optimization from being used when `style:` directive is present ([#7386](https://github.com/sveltejs/svelte/issues/7386))

## 3.46.4

* Avoid `maximum call stack size exceeded` errors on large components ([#4694](https://github.com/sveltejs/svelte/issues/4694))
* Preserve leading space with `preserveWhitespace: true` ([#4731](https://github.com/sveltejs/svelte/issues/4731))
* Preserve leading space in `<pre>` tags ([#6437](https://github.com/sveltejs/svelte/issues/6437))
* Improve error message when trying to use `style:` directives on inline components ([#7177](https://github.com/sveltejs/svelte/issues/7177))
* Add `FormData` as a known global ([#7199](https://github.com/sveltejs/svelte/pull/7199))
* Mark `css`/`instance`/`module` AST properties as optional in types ([#7204](https://github.com/sveltejs/svelte/pull/7204))

## 3.46.3

* Ignore whitespace in `{#each}` blocks when containing elements with `animate:` ([#5477](https://github.com/sveltejs/svelte/pull/5477))
* Throw compiler error when variable in `context="instance"` collides with import in `context="module"` ([#7090](https://github.com/sveltejs/svelte/issues/7090))
* Fix compiler crash when `{@const}` contains arrow functions ([#7134](https://github.com/sveltejs/svelte/issues/7134))

## 3.46.2

* Export `FlipParams` interface from `svelte/animate` ([#7103](https://github.com/sveltejs/svelte/issues/7103))
* Fix `style:` directive reactivity inside `{#each}` block ([#7136](https://github.com/sveltejs/svelte/issues/7136))

## 3.46.1

* Handle `style:kebab-case` directives ([#7122](https://github.com/sveltejs/svelte/issues/7122))
* Improve AST produced for `style:` directives ([#7127](https://github.com/sveltejs/svelte/pull/7127))

## 3.46.0

* Implement `{@const}` tag ([RFC #33](https://github.com/sveltejs/rfcs/pull/33), [#6413](https://github.com/sveltejs/svelte/pull/6413))
* Implement `style:` directive ([RFC #42](https://github.com/sveltejs/rfcs/pull/42), [#5923](https://github.com/sveltejs/svelte/pull/5923))
* Fix style manager conflicts when using multiple Svelte instances ([#7026](https://github.com/sveltejs/svelte/issues/7026))
* Fix hydration when using `{@html}` ([#7115](https://github.com/sveltejs/svelte/issues/7115))

## 3.45.0

* Fix non-boolean attribute rendering in SSR to render truthy values as-is ([#6121](https://github.com/sveltejs/svelte/issues/6121))
* Fix binding to a member expression also invalidating the member property ([#6921](https://github.com/sveltejs/svelte/issues/6921))
* Fix default values in `{#each}`/etc. destructurings not being considered references for the purposes of compiler warnings ([#6964](https://github.com/sveltejs/svelte/issues/6964))
* Fix `{:else if}` value incorrectly being cached ([#7043](https://github.com/sveltejs/svelte/pull/7043))
* Add `a11y-no-redundant-roles` warning ([#7067](https://github.com/sveltejs/svelte/pull/7067))
* Fix code generation error with arrow functions whose bodies are object destructuring assignments ([#7087](https://github.com/sveltejs/svelte/issues/7087))

## 3.44.3

* Fix `bind:this` binding inside `onMount` for manually instantiated component ([#6760](https://github.com/sveltejs/svelte/issues/6760))
* Prevent cursor jumps with one-way binding for other `type="text"`-like `<input>`s ([#6941](https://github.com/sveltejs/svelte/pull/6941))
* Exclude `async` loops from `loopGuardTimeout` ([#6945](https://github.com/sveltejs/svelte/issues/6945))

## 3.44.2

* Fix overly restrictive preprocessor types ([#6904](https://github.com/sveltejs/svelte/pull/6904))
* More specific typing for crossfade function - returns a tuple, not an array ([#6926](https://github.com/sveltejs/svelte/issues/6926))
* Add `URLSearchParams` as a known global ([#6938](https://github.com/sveltejs/svelte/pull/6938))
* Add `types` field to `exports` map ([#6939](https://github.com/sveltejs/svelte/issues/6939))

## 3.44.1

* Fix code generation when a multi-line `return` statement contains comments ([code-red#36](https://github.com/Rich-Harris/code-red/issues/36))
* Fix code generation when `for`/`if`/`while` statements have empty bodies ([#6884](https://github.com/sveltejs/svelte/issues/6884))

## 3.44.0

* Add `enableSourcemap` compiler option ([#6835](https://github.com/sveltejs/svelte/pull/6835))

## 3.43.2

* Fix regression where user-specified `import`s were not rewritten according to the `sveltePath` option ([#6834](https://github.com/sveltejs/svelte/issues/6834))

## 3.43.1

* Prevent a rejecting promise used in `{#await}` during SSR from appearing as an unhandled rejection ([#6789](https://github.com/sveltejs/svelte/issues/6789))

## 3.43.0

* Use export map to expose no-op versions of lifecycle functions for SSR ([#6743](https://github.com/sveltejs/svelte/pull/6743))
* Prefer `context` passed to component constructor, even when running synchronously in another component ([#6753](https://github.com/sveltejs/svelte/issues/6753))
* Handle preprocessors that return empty sourcemaps ([#6757](https://github.com/sveltejs/svelte/pull/6757))

## 3.42.6

* Hide private preprocess typings ([#6622](https://github.com/sveltejs/svelte/issues/6622))
* Fix reactive function in `{:else if}` expression not being properly re-run ([#6727](https://github.com/sveltejs/svelte/pull/6727))

## 3.42.5

* In `draw` transition, account for `stroke-linecap` in determining length ([#4540](https://github.com/sveltejs/svelte/issues/4540))
* Fix regression with destructuring assignments with default values ([#6699](https://github.com/sveltejs/svelte/issues/6699))

## 3.42.4

* Only apply optimized `src` attribute handling when in an `html` namespace ([#6575](https://github.com/sveltejs/svelte/issues/6575))
* Fix styles for transitions and animations being attached to the wrong `document` in `<iframe>`s ([#6637](https://github.com/sveltejs/svelte/issues/6637))
* Fix `<select>` with a `{...spread}` attribute that didn't provide a `value` key getting its value improperly unset ([#6675](https://github.com/sveltejs/svelte/issues/6675))

## 3.42.3

* Add `BigInt` as a known global ([#6671](https://github.com/sveltejs/svelte/pull/6671))
* Fix regression where `onDestroy` in `svelte/ssr` was improperly a no-op ([#6676](https://github.com/sveltejs/svelte/issues/6676))

## 3.42.2

* Collapse whitespace in `class` and `style` attributes ([#6004](https://github.com/sveltejs/svelte/issues/6004))
* Deselect all `<option>`s in a `<select>` where the bound `value` doesn't match any of them ([#6126](https://github.com/sveltejs/svelte/issues/6126))
* In hydrated components, only rely on helpers for creating the types of elements present in the component ([#6555](https://github.com/sveltejs/svelte/issues/6555))
* Add `HTMLElement` and `SVGElement` as known globals ([#6643](https://github.com/sveltejs/svelte/issues/6643))
* Account for scaling in `flip` animations ([#6657](https://github.com/sveltejs/svelte/issues/6657))

## 3.42.1

* Fix regression with reordering keyed `{#each}` blocks when compiling with hydration enabled ([#6561](https://github.com/sveltejs/svelte/issues/6561))

## 3.42.0

* Allow `use:actions` to be used on `<svelte:body>` ([#3163](https://github.com/sveltejs/svelte/issues/3163))
* Improve parser errors for certain invalid components ([#6259](https://github.com/sveltejs/svelte/issues/6259), [#6288](https://github.com/sveltejs/svelte/issues/6288))
* Fix paths in generator JS sourcemaps to be relative ([#6598](https://github.com/sveltejs/svelte/pull/6598))
* Fix overzealous warnings about `context="module"` variables not being reactive ([#6606](https://github.com/sveltejs/svelte/issues/6606))

## 3.41.0

* Support `export { ... } from` syntax in components ([#2214](https://github.com/sveltejs/svelte/issues/2214))
* Support `export let { ... } =` syntax in components ([#5612](https://github.com/sveltejs/svelte/issues/5612))
* Support `{#await ... then/catch}` without a variable for the resolved/rejected value ([#6270](https://github.com/sveltejs/svelte/issues/6270))

## 3.40.3

* Fix `<slot>` data when a transition is cancelled before completing ([#5394](https://github.com/sveltejs/svelte/issues/5394))
* Fix destructuring into variables beginning with `$` so that they result in store updates ([#5653](https://github.com/sveltejs/svelte/issues/5653))
* Fix `in:` transition configuration not properly updating when it's changed after its initial creation ([#6505](https://github.com/sveltejs/svelte/issues/6505))
* Fix applying `:global()` for `>` selector combinator ([#6550](https://github.com/sveltejs/svelte/issues/6550))
* Fix mounting component at detached DOM node ([#6567](https://github.com/sveltejs/svelte/issues/6567))

## 3.40.2

* Fix dynamic `autofocus={...}` attribute handling ([#4995](https://github.com/sveltejs/svelte/issues/4995))
* Add filename to combined source map if needed ([#6089](https://github.com/sveltejs/svelte/pull/6089))
* In AST, parse empty attribute values as an empty string ([#6286](https://github.com/sveltejs/svelte/issues/6286))
* Fix tracking whether transition has started ([#6399](https://github.com/sveltejs/svelte/pull/6399))
* Fix incorrect scoping of `:global()` selectors ([#6550](https://github.com/sveltejs/svelte/issues/6550))

## 3.40.1

* Fix store reactivity regression when using reactive statements ([#6557](https://github.com/sveltejs/svelte/issues/6557))

## 3.40.0

* Support rendering a component in a shadow DOM ([#5869](https://github.com/sveltejs/svelte/issues/5869))
* Fix `:root` selector being erroneously scoped to component ([#4767](https://github.com/sveltejs/svelte/issues/4767))
* Fix `.end` in AST for expressions inside attributes ([#6258](https://github.com/sveltejs/svelte/issues/6258))
* Fix one-way `<select>` binding when it has a spread attribute ([#6433](https://github.com/sveltejs/svelte/issues/6433))
* Various hydration improvements and fixes ([#6449](https://github.com/sveltejs/svelte/pull/6449))
* Use smaller versions of internal helpers when compiling without hydration support ([#6462](https://github.com/sveltejs/svelte/issues/6462))
* Fix two-way binding of values when updating through synchronous component accessors ([#6502](https://github.com/sveltejs/svelte/issues/6502))

## 3.39.0

* Support `bind:group` in SSR ([#4621](https://github.com/sveltejs/svelte/pull/4621))
* Add a11y warning `a11y-mouse-events-have-key-events` which checks that `mouseover`/`mouseout` are accompanied by `focus`/`blur` event handlers ([#5938](https://github.com/sveltejs/svelte/pull/5938))
* Make it possible to silence more warnings ([#5954](https://github.com/sveltejs/svelte/issues/5954))
* Add `|trusted` event modifier ([#6137](https://github.com/sveltejs/svelte/issues/6137))
* Add `varsReport` compiler option to include all variables reference in the component in the `variables` report ([#6192](https://github.com/sveltejs/svelte/pull/6192))
* Add `errorMode` compiler option to try to continue compiling when an error is detected ([#6194](https://github.com/sveltejs/svelte/pull/6194))
* Expose `svelte/ssr` which exports lifecycle methods as no-ops ([#6416](https://github.com/sveltejs/svelte/pull/6416))
* Add `getAllContexts` ([#6447](https://github.com/sveltejs/svelte/issues/6447))
* Throw proper error for `export default function() {}` and `export default class {}` rather than crashing the compiler ([#3275](https://github.com/sveltejs/svelte/issues/3275))
* Fix SSR rendering of falsy `input` values ([#4551](https://github.com/sveltejs/svelte/issues/4551))
* Fix `preserveComments` in SSR mode ([#4730](https://github.com/sveltejs/svelte/issues/4730))
* Do not warn if `context="module"` variables are not the only dependencies in reactive statements ([#5954](https://github.com/sveltejs/svelte/issues/5954))
* Stop checking `a11y-media-has-caption` a11y warning on `<audio>` elements ([#6054](https://github.com/sveltejs/svelte/issues/6054))
* Fix erroneous "unknown prop" warning when using slot on a component ([#6065](https://github.com/sveltejs/svelte/pull/6065))
* Add sourcemaps to all HTML elements ([#6092](https://github.com/sveltejs/svelte/issues/6092))
* Relax `derived` function signature ([#6178](https://github.com/sveltejs/svelte/issues/6178))
* Throw compiler error when passing empty directive names ([#6299](https://github.com/sveltejs/svelte/issues/6299))
* Fix compiler error when using `:where()` inside `:global()` ([#6434](https://github.com/sveltejs/svelte/issues/6434))
* Fix ordering of elements in keyed `{#each}` ([#6444](https://github.com/sveltejs/svelte/issues/6444))
* Remove deprecated a11y warning `a11y-no-onchange warning` ([#6457](https://github.com/sveltejs/svelte/issues/6457))
* Fix `:global()` with pseudo element not being seen as global ([#6468](https://github.com/sveltejs/svelte/issues/6468))
* Allow `:global()` to contain multiple selectors when it is not part of a larger selector ([#6477](https://github.com/sveltejs/svelte/issues/6477))
* Make `<script>` and `<style>` end tag parsing more robust ([#6511](https://github.com/sveltejs/svelte/pull/6511))

## 3.38.3

* Speed up hydration by reducing amount of element reorderings ([#4308](https://github.com/sveltejs/svelte/issues/4308))
* Fix escaping attribute values when using a spread in SSR ([#5756](https://github.com/sveltejs/svelte/issues/5756))
* Throw compiler error when `:global()` contains multiple selectors ([#5907](https://github.com/sveltejs/svelte/issues/5907))
* Give explicit error rather than crashing when an attribute shorthand `{}` is empty ([#6086](https://github.com/sveltejs/svelte/issues/6086))
* Make `<textarea>` end tag parsing more robust ([#6276](https://github.com/sveltejs/svelte/issues/6276))
* Fix `:global(...):some-pseudoclass` selectors not being seen as global ([#6306](https://github.com/sveltejs/svelte/issues/6306))
* Fix type signatures of `writable` and `readable` so it's possible to call them without arguments ([#6291](https://github.com/sveltejs/svelte/issues/6291), [#6345](https://github.com/sveltejs/svelte/issues/6345))
* Preserve `this` in bubbled events ([#6310](https://github.com/sveltejs/svelte/issues/6310))
* Fix slot props not updating when transition is aborted ([#6386](https://github.com/sveltejs/svelte/issues/6386))
* Fix generic props relationship in `SvelteComponentTyped` ([#6400](https://github.com/sveltejs/svelte/pull/6400))

## 3.38.2

* Revert hydration optimisation for the time being ([#6279](https://github.com/sveltejs/svelte/issues/6279))

## 3.38.1

* Fix hydration regression ([#6274](https://github.com/sveltejs/svelte/issues/6274))

## 3.38.0

* Avoid recreating DOM elements during hydration ([#1067](https://github.com/sveltejs/svelte/issues/1067))
* Support passing CSS custom properties to component ([#5628](https://github.com/sveltejs/svelte/issues/5628))
* Support `:global()` as part of compound CSS selectors ([#6222](https://github.com/sveltejs/svelte/issues/6222))
* Fix updating `<slot>` contents when there's an aborted transition ([#3542](https://github.com/sveltejs/svelte/issues/3542))
* Fix setting boolean attributes on custom elements ([#5951](https://github.com/sveltejs/svelte/issues/5951))
* Add missing function overload for `derived` to allow explicitly setting an initial value for non-async derived stores ([#6172](https://github.com/sveltejs/svelte/pull/6172))
* Fix dynamic `href` values erroneously triggering a11y warnings ([#5990](https://github.com/sveltejs/svelte/issues/5990))
* Fix scope leak when updating an `{#await}` block ([#6173](https://github.com/sveltejs/svelte/issues/6173))
* Pass full markup source to `script`/`style` preprocessors ([#6169](https://github.com/sveltejs/svelte/pull/6169))
* Fix `crossfade` types to mark `fallback` as optional ([#6201](https://github.com/sveltejs/svelte/pull/6201))
* Add missing "context" typing to `SvelteComponent` constructor options ([#6236](https://github.com/sveltejs/svelte/pull/6236))
* Don't automatically switch to `svg` namespace when in `foreign` namespace ([#6257](https://github.com/sveltejs/svelte/issues/6257))

## 3.37.0

* Allow root-level context to be passed to the component constructor ([#6032](https://github.com/sveltejs/svelte/pull/6032))

## 3.36.0

* Add `this: void` typing to store functions ([#6094](https://github.com/sveltejs/svelte/pull/6094))
* Export `Spring`, `Tweened` and `EasingFunction` interfaces ([#6070](https://github.com/sveltejs/svelte/issues/6070), [#6056](https://github.com/sveltejs/svelte/pull/6056))
* Export interfaces for transition parameters ([#5207](https://github.com/sveltejs/svelte/issues/5207))
* Export store's useful TypeScript definitions ([#5864](https://github.com/sveltejs/svelte/issues/5864))
* Fix previous breaking change to `svelte/preprocess` types location ([#6100](https://github.com/sveltejs/svelte/pull/6100))
* Fix missing slotted elements in AST ([#6066](https://github.com/sveltejs/svelte/issues/6066))

## 3.35.0

* Implement slotted components and `<svelte:fragment slot="...">` ([#1037](https://github.com/sveltejs/svelte/issues/1037), [#2079](https://github.com/sveltejs/svelte/issues/2079))
* Fix reactivity bug where `slot="..."` is specified after attributes that should be reactive ([#5626](https://github.com/sveltejs/svelte/issues/5626))

## 3.34.0

* Add a `cssHash` option for controlling the classname used for CSS scoping ([#570](https://github.com/sveltejs/svelte/issues/570))

## 3.33.0

* In custom elements, call `onMount` functions when connecting and clean up when disconnecting ([#1152](https://github.com/sveltejs/svelte/issues/1152), [#2227](https://github.com/sveltejs/svelte/issues/2227), [#4522](https://github.com/sveltejs/svelte/pull/4522))
* Allow destructured defaults to refer to other variables ([#5066](https://github.com/sveltejs/svelte/issues/5066))
* Do not emit `contextual-store` warnings for function parameters or declared variables ([#6008](https://github.com/sveltejs/svelte/pull/6008))

## 3.32.3

* Fix removal of lone `:host` selectors ([#5982](https://github.com/sveltejs/svelte/issues/5982))

## 3.32.2

* Fix unnecessary additional invalidation with `<Component bind:prop={obj.foo}/>` ([#3075](https://github.com/sveltejs/svelte/issues/3075), [#4447](https://github.com/sveltejs/svelte/issues/4447), [#5555](https://github.com/sveltejs/svelte/issues/5555))
* Fix scoping of selectors with `:global()` and `~` sibling combinators ([#5499](https://github.com/sveltejs/svelte/issues/5499))
* Fix removal of `:host` selectors as unused when compiling to a custom element ([#5946](https://github.com/sveltejs/svelte/issues/5946))

## 3.32.1

* Warn when using `module` variables reactively, and close weird reactivity loophole ([#5847](https://github.com/sveltejs/svelte/pull/5847))
* Throw a parser error for `class:` directives with an empty class name ([#5858](https://github.com/sveltejs/svelte/issues/5858))
* Fix extraneous store subscription in SSR mode ([#5883](https://github.com/sveltejs/svelte/issues/5883))
* Don't emit update code for `class:` directives whose expression is not dynamic ([#5919](https://github.com/sveltejs/svelte/issues/5919))
* Fix type inference for derived stores ([#5935](https://github.com/sveltejs/svelte/pull/5935))
* Make parameters of built-in animations and transitions optional ([#5936](https://github.com/sveltejs/svelte/pull/5936))
* Make `SvelteComponentDev` typings more forgiving ([#5937](https://github.com/sveltejs/svelte/pull/5937))
* Fix `foreign` elements incorrectly disallowing `bind:this` ([#5942](https://github.com/sveltejs/svelte/pull/5942))

## 3.32.0

* Allow multiple instances of the same action on an element ([#5516](https://github.com/sveltejs/svelte/issues/5516))
* Support `foreign` namespace, which disables certain HTML5-specific behaviour and checks ([#5652](https://github.com/sveltejs/svelte/pull/5652))
* Support inline comment sourcemaps in code from preprocessors ([#5854](https://github.com/sveltejs/svelte/pull/5854))

## 3.31.2

* Rework SSR store handling to subscribe and unsubscribe as in DOM mode ([#3375](https://github.com/sveltejs/svelte/issues/3375), [#3582](https://github.com/sveltejs/svelte/issues/3582), [#3636](https://github.com/sveltejs/svelte/issues/3636))
* Fix error when removing elements that are already transitioning out ([#5789](https://github.com/sveltejs/svelte/issues/5789), [#5808](https://github.com/sveltejs/svelte/issues/5808))
* Fix duplicate content race condition with `{#await}` blocks and out transitions ([#5815](https://github.com/sveltejs/svelte/issues/5815))
* Deconflict variable names used for contextual actions ([#5834](https://github.com/sveltejs/svelte/issues/5834))

## 3.31.1

* Fix scrolling of element with resize listener by making the `<iframe>` have `z-index: -1` ([#5448](https://github.com/sveltejs/svelte/issues/5448))
* Fix location of automatically declared reactive variables ([#5749](https://github.com/sveltejs/svelte/issues/5749))
* Warn when using `className` or `htmlFor` attributes ([#5777](https://github.com/sveltejs/svelte/issues/5777))
* Fix checkbox `bind:group` in keyed `{#each}` where the array can be reordered ([#5779](https://github.com/sveltejs/svelte/issues/5779))
* Fix checkbox `bind:group` in nested `{#each}` contexts ([#5811](https://github.com/sveltejs/svelte/issues/5811))
* Add graphics roles as known ARIA roles ([#5822](https://github.com/sveltejs/svelte/pull/5822))
* Fix local transitions if a parent has a cancelled outro transition ([#5829](https://github.com/sveltejs/svelte/issues/5829))
* Support `use:obj.some.deep.function` as actions ([#5844](https://github.com/sveltejs/svelte/issues/5844))

## 3.31.0

* Use a separate `SvelteComponentTyped` interface for typed components ([#5738](https://github.com/sveltejs/svelte/pull/5738))

## 3.30.1

* Support consuming decoded sourcemaps as created by the `source-map` library's `SourceMapGenerator` ([#5722](https://github.com/sveltejs/svelte/issues/5722))
* Actually export `hasContext` ([#5726](https://github.com/sveltejs/svelte/issues/5726))

## 3.30.0

* Add a typed `SvelteComponent` interface ([#5431](https://github.com/sveltejs/svelte/pull/5431))
* Support spread into `<slot>` props ([#5456](https://github.com/sveltejs/svelte/issues/5456))
* Fix setting reactive dependencies which don't appear in the template to `undefined` ([#5538](https://github.com/sveltejs/svelte/issues/5538))
* Support preprocessor sourcemaps during compilation ([#5584](https://github.com/sveltejs/svelte/pull/5584))
* Fix ordering of elements when using `{#if}` inside `{#key}` ([#5680](https://github.com/sveltejs/svelte/issues/5680))
* Add `hasContext` lifecycle function ([#5690](https://github.com/sveltejs/svelte/pull/5690))
* Fix missing `walk` types in `svelte/compiler` ([#5696](https://github.com/sveltejs/svelte/pull/5696))

## 3.29.7

* Include `./register` in exports map ([#5670](https://github.com/sveltejs/svelte/issues/5670))

## 3.29.6

* Include `./package.json` in export map ([#5659](https://github.com/sveltejs/svelte/issues/5659))

## 3.29.5

* Fix `$$props` and `$$restProps` when compiling to a custom element ([#5482](https://github.com/sveltejs/svelte/issues/5482))
* Include an export map in `package.json` ([#5556](https://github.com/sveltejs/svelte/issues/5556))
* Fix function calls in `<slot>` props that use contextual values ([#5565](https://github.com/sveltejs/svelte/issues/5565))
* Fix handling aborted transitions in `{:else}` blocks ([#5573](https://github.com/sveltejs/svelte/issues/5573))
* Add `Element` and `Node` to known globals ([#5586](https://github.com/sveltejs/svelte/issues/5586))
* Fix `$$slots` when compiling to custom elements ([#5594](https://github.com/sveltejs/svelte/issues/5594))
* Fix internal `import`s so that we're exposing a valid ES module ([#5617](https://github.com/sveltejs/svelte/issues/5617))

## 3.29.4

* Fix code generation error with `??` alongside logical operators ([#5558](https://github.com/sveltejs/svelte/issues/5558))

## 3.29.3

* Hopefully actually republish with proper UMD build for use in the REPL

## 3.29.2

* Republish with proper UMD build for use in the REPL

## 3.29.1

* Fix compiler hanging on `<slot slot="...">` ([#5475](https://github.com/sveltejs/svelte/issues/5475))
* Fix types on `get` function in `svelte/store` ([#5483](https://github.com/sveltejs/svelte/pull/5483))
* Add missing `end` field on ASTs for non-top-level `<style>` elements ([#5487](https://github.com/sveltejs/svelte/pull/5487))
* Fix `{#if}` inside `{#await}` with destructuring ([#5508](https://github.com/sveltejs/svelte/issues/5508))
* Fix types on lifecycle hooks ([#5529](https://github.com/sveltejs/svelte/pull/5529))

## 3.29.0

* Support `<slot slot="...">` ([#2079](https://github.com/sveltejs/svelte/issues/2079))
* Fix unmounting components with a bidirectional transition with a delay ([#4954](https://github.com/sveltejs/svelte/issues/4954))
* Add types to `get` function in `svelte/store` ([#5269](https://github.com/sveltejs/svelte/pull/5269))
* Add a warning when a component looks like it's trying to use another component without beginning with a capital letter ([#5302](https://github.com/sveltejs/svelte/pull/5302))
* Add `EventSource` to known globals ([#5463](https://github.com/sveltejs/svelte/issues/5463))
* Fix compiler exception with `~`/`+` combinators and `{...spread}` attributes ([#5465](https://github.com/sveltejs/svelte/issues/5465))

## 3.28.0

* Add `{#key}` block for keying arbitrary content on an expression ([#1469](https://github.com/sveltejs/svelte/issues/1469))

## 3.27.0

* Add `|nonpassive` event modifier, explicitly passing `passive: false` ([#2068](https://github.com/sveltejs/svelte/issues/2068))
* Scope CSS selectors with `~` and `+` combinators ([#3104](https://github.com/sveltejs/svelte/issues/3104))
* Fix keyed `{#each}` not reacting to key changing ([#5444](https://github.com/sveltejs/svelte/issues/5444))
* Fix destructuring into store values ([#5449](https://github.com/sveltejs/svelte/issues/5449))
* Fix erroneous `missing-declaration` warning with `use:obj.method` ([#5451](https://github.com/sveltejs/svelte/issues/5451))

## 3.26.0

* Support `use:obj.method` as actions ([#3935](https://github.com/sveltejs/svelte/issues/3935))
* Support `_` as numeric separator ([#5407](https://github.com/sveltejs/svelte/issues/5407))
* Fix assignments to properties on store values ([#5412](https://github.com/sveltejs/svelte/issues/5412))
* Add special style scoping handling of `[open]` selectors on `<details>` elements ([#5421](https://github.com/sveltejs/svelte/issues/5421))
* Support `import.meta` in template expressions ([#5422](https://github.com/sveltejs/svelte/issues/5422))

## 3.25.1

* Fix specificity of certain styles involving a child selector ([#4795](https://github.com/sveltejs/svelte/issues/4795))
* Fix transitions that are parameterised with stores ([#5244](https://github.com/sveltejs/svelte/issues/5244))
* Fix scoping of styles involving child selector and `*` ([#5370](https://github.com/sveltejs/svelte/issues/5370))
* Fix destructuring which reassigns stores ([#5388](https://github.com/sveltejs/svelte/issues/5388))
* Fix `{#await}`s with no `{:catch}` getting stuck unresolved if the promise rejects ([#5401](https://github.com/sveltejs/svelte/issues/5401))

## 3.25.0

* Use `null` rather than `undefined` for coerced bound value of `<input type="number">` ([#1701](https://github.com/sveltejs/svelte/issues/1701))
* Expose object of which slots have received content in `$$slots` ([#2106](https://github.com/sveltejs/svelte/issues/2106))
* Correctly disallow using lifecycle hooks after synchronous component initialisation ([#4259](https://github.com/sveltejs/svelte/issues/4259), [#4899](https://github.com/sveltejs/svelte/issues/4899))
* Re-throw an unhandled rejection when an `{#await}` block with no `{:catch}` gets a rejection ([#5129](https://github.com/sveltejs/svelte/issues/5129))
* Add types to `createEventDispatcher` ([#5211](https://github.com/sveltejs/svelte/issues/5211))
* In SSR mode, do not automatically declare variables for reactive assignments to member expressions ([#5247](https://github.com/sveltejs/svelte/issues/5247))
* Include selector in message of `unused-css-selector` warning ([#5252](https://github.com/sveltejs/svelte/issues/5252))
* Fix using `<Namespaced.Component/>`s in child `{#await}`/`{#each}` contexts ([#5255](https://github.com/sveltejs/svelte/issues/5255))
* Fix using `<svelte:component>` in `{:catch}` ([#5259](https://github.com/sveltejs/svelte/issues/5259))
* Fix setting one-way bound `<input>` `value` to `undefined` when it has spread attributes ([#5270](https://github.com/sveltejs/svelte/issues/5270))
* Fix deep two-way bindings inside an `{#each}` involving a store ([#5286](https://github.com/sveltejs/svelte/issues/5286))
* Use valid XHTML for elements that are optimised and inserted with `.innerHTML` ([#5315](https://github.com/sveltejs/svelte/issues/5315))
* Fix reactivity of `$$props` in slot fallback content ([#5367](https://github.com/sveltejs/svelte/issues/5367))

## 3.24.1

* Prevent duplicate invalidation with certain two-way component bindings ([#3180](https://github.com/sveltejs/svelte/issues/3180), [#5117](https://github.com/sveltejs/svelte/issues/5117), [#5144](https://github.com/sveltejs/svelte/issues/5144))
* Fix reactivity when passing `$$props` to a `<slot>` ([#3364](https://github.com/sveltejs/svelte/issues/3364))
* Fix transitions on `{#each}` `{:else}` ([#4970](https://github.com/sveltejs/svelte/issues/4970))
* Fix unneeded invalidation of `$$props` and `$$restProps` ([#4993](https://github.com/sveltejs/svelte/issues/4993), [#5118](https://github.com/sveltejs/svelte/issues/5118))
* Provide better compiler error message when mismatched tags are due to autoclosing of tags ([#5049](https://github.com/sveltejs/svelte/issues/5049))
* Add `a11y-label-has-associated-control` warning ([#5074](https://github.com/sveltejs/svelte/pull/5074))
* Add `a11y-media-has-caption` warning ([#5075](https://github.com/sveltejs/svelte/pull/5075))
* Fix `bind:group` when using contextual reference ([#5174](https://github.com/sveltejs/svelte/issues/5174))

## 3.24.0

* Support nullish coalescing (`??`) and optional chaining (`?.`) operators ([#1972](https://github.com/sveltejs/svelte/issues/1972))
* Support `import.meta` ([#4379](https://github.com/sveltejs/svelte/issues/4379))
* Fix only setting `<input>` values when they're changed when there are spread attributes ([#4418](https://github.com/sveltejs/svelte/issues/4418))
* Fix placement of `{@html}` when used at the root of a slot, at the root of a component, or in `<svelte:head>` ([#5012](https://github.com/sveltejs/svelte/issues/5012), [#5071](https://github.com/sveltejs/svelte/pull/5071))
* Fix certain handling of two-way bound `contenteditable` elements ([#5018](https://github.com/sveltejs/svelte/issues/5018))
* Fix handling of `import`ed value that is used as a store and is also mutated ([#5019](https://github.com/sveltejs/svelte/issues/5019))
* Do not display `a11y-missing-content` warning on elements with `contenteditable` bindings ([#5020](https://github.com/sveltejs/svelte/issues/5020))
* Fix handling of `this` in inline function expressions in the template ([#5033](https://github.com/sveltejs/svelte/issues/5033))
* Fix collapsing HTML with static content ([#5040](https://github.com/sveltejs/svelte/issues/5040))
* Prevent use of `$store` at compile time when top-level `store` has been shadowed ([#5048](https://github.com/sveltejs/svelte/issues/5048))
* Update `<select>` with one-way `value` binding when the available `<option>`s change ([#5051](https://github.com/sveltejs/svelte/issues/5051))
* Fix published `tweened` types so the `.set()` and `.update()` options are optional ([#5062](https://github.com/sveltejs/svelte/issues/5062))
* Fix contextual `bind:this` inside `{#each}` block ([#5067](https://github.com/sveltejs/svelte/issues/5067))
* Preprocess self-closing `<script>` and `<style>` tags ([#5080](https://github.com/sveltejs/svelte/issues/5080))
* Fix types for animation- and transition-related param objects so each param is optional ([#5083](https://github.com/sveltejs/svelte/pull/5083))

## 3.23.2

* Fix `bind:group` inside `{#each}` ([#3243](https://github.com/sveltejs/svelte/issues/3243))
* Don't crash when using an arrow function as a statement ([#4617](https://github.com/sveltejs/svelte/issues/4617))
* Deconflict `bind:this` variable ([#4636](https://github.com/sveltejs/svelte/issues/4636))

## 3.23.1

* Fix checkbox `bind:group` when multiple options have the same value ([#4397](https://github.com/sveltejs/svelte/issues/4397))
* Fix `bind:this` to the value of an `{#each}` block ([#4517](https://github.com/sveltejs/svelte/issues/4517))
* Fix reactivity when assigning to contextual `{#each}` variable ([#4574](https://github.com/sveltejs/svelte/issues/4574), [#4744](https://github.com/sveltejs/svelte/issues/4744))
* Fix binding to contextual `{#each}` values that shadow outer names ([#4757](https://github.com/sveltejs/svelte/issues/4757))
* Work around EdgeHTML DOM issue when removing attributes during hydration ([#4911](https://github.com/sveltejs/svelte/pull/4911))
* Throw CSS parser error when `:global()` does not contain a selector ([#4930](https://github.com/sveltejs/svelte/issues/4930))

## 3.23.0

* Update `<select>` with `bind:value` when the available `<option>`s change ([#1764](https://github.com/sveltejs/svelte/issues/1764))
* Add `muted` binding for media elements ([#2998](https://github.com/sveltejs/svelte/issues/2998))
* Fix inconsistencies when setting a two-way bound `<input>` to `undefined` ([#3569](https://github.com/sveltejs/svelte/issues/3569))
* Fix setting `<select multiple>` when there are spread attributes ([#4392](https://github.com/sveltejs/svelte/issues/4392))
* Fix let-less `<slot>` with context overflow ([#4624](https://github.com/sveltejs/svelte/issues/4624))
* Fix resize listening on certain older browsers ([#4752](https://github.com/sveltejs/svelte/issues/4752))
* Add `a11y-no-onchange` warning ([#4788](https://github.com/sveltejs/svelte/pull/4788))
* Fix `use:` actions being recreated when a keyed `{#each}` is reordered ([#4693](https://github.com/sveltejs/svelte/issues/4693))
* Fix `{@html}` when using tags that can only appear inside certain tags ([#4852](https://github.com/sveltejs/svelte/issues/4852))
* Fix reactivity when binding directly to `{#each}` context ([#4879](https://github.com/sveltejs/svelte/issues/4879))

## 3.22.3

* Support default values and trailing commas in destructuring `{#await}` ([#4560](https://github.com/sveltejs/svelte/issues/4560), [#4810](https://github.com/sveltejs/svelte/issues/4810))
* Fix handling of `tweened` store when set using `duration: 0` ([#4799](https://github.com/sveltejs/svelte/issues/4799), [#4846](https://github.com/sveltejs/svelte/issues/4846))
* Fix setting `value` attribute with `bind:group` and attribute spread ([#4803](https://github.com/sveltejs/svelte/issues/4803))
* Fix issue with compound `{#if}` block involving static condition, dynamic condition, and inline component ([#4840](https://github.com/sveltejs/svelte/issues/4840))
* Update a11y warnings per ARIA 1.2 working draft ([#4844](https://github.com/sveltejs/svelte/issues/4844))

## 3.22.2

* Fix compiler exception with `a11y-img-redundant-alt` and value-less `alt` attribute ([#4777](https://github.com/sveltejs/svelte/issues/4777))

## 3.22.1

* Fix compiler exception with `a11y-img-redundant-alt` and dynamic `alt` attribute ([#4770](https://github.com/sveltejs/svelte/issues/4770))

## 3.22.0

* Fix misaligned line numbers in source maps ([#3906](https://github.com/sveltejs/svelte/issues/3906))
* Make setting a `tweened` store using `duration: 0` instantly update the value ([#4399](https://github.com/sveltejs/svelte/issues/4399))
* Fix reactivity with imported values that are then mutated ([#4555](https://github.com/sveltejs/svelte/issues/4555))
* Fix contextual dynamic `bind:this` inside `{#each}` block ([#4686](https://github.com/sveltejs/svelte/issues/4686))
* Do not display a11y warning about missing `href` for `<a>` with `name` or `id` ([#4697](https://github.com/sveltejs/svelte/issues/4697))
* Disable infinite loop guard inside generators ([#4698](https://github.com/sveltejs/svelte/issues/4698))
* Display `a11y-invalid-attribute` warning for `href="javascript:..."` ([#4733](https://github.com/sveltejs/svelte/pull/4733))
* Implement `a11y-img-redundant-alt` warning ([#4750](https://github.com/sveltejs/svelte/pull/4750))
* Fix variable name conflict with component called `<Anchor>` ([#4768](https://github.com/sveltejs/svelte/issues/4768))

## 3.21.0

* Support dimension bindings in cross-origin environments ([#2147](https://github.com/sveltejs/svelte/issues/2147))
* Fix several related outro bugs ([#3202](https://github.com/sveltejs/svelte/issues/3202), [#3410](https://github.com/sveltejs/svelte/issues/3410), [#3685](https://github.com/sveltejs/svelte/issues/3685), [#4620](https://github.com/sveltejs/svelte/issues/4620), [#4630](https://github.com/sveltejs/svelte/issues/4630))
* Try using `globalThis` rather than `globals` for the benefit of non-Node servers and web workers ([#3561](https://github.com/sveltejs/svelte/issues/3561), [#4545](https://github.com/sveltejs/svelte/issues/4545))
* Support `{#await ... catch ...}` syntax shorthand ([#3623](https://github.com/sveltejs/svelte/issues/3623))
* Fix attaching of JS debugging comments to HTML comments ([#4565](https://github.com/sveltejs/svelte/issues/4565))
* Fix `<svelte:component/>` within `<slot/>` ([#4597](https://github.com/sveltejs/svelte/issues/4597))
* Fix bug with updating simple `{#if}` blocks ([#4629](https://github.com/sveltejs/svelte/issues/4629))
* Fix issues with `<input type="number">` updates ([#4631](https://github.com/sveltejs/svelte/issues/4631), [#4687](https://github.com/sveltejs/svelte/issues/4687))
* Prevent illegal attribute names ([#4648](https://github.com/sveltejs/svelte/issues/4648))
* Fix `{#if}` block directly within `<slot/>` ([#4703](https://github.com/sveltejs/svelte/issues/4703))

## 3.20.1

* Fix compiler regression with slots ([#4562](https://github.com/sveltejs/svelte/issues/4562))

## 3.20.0

* Allow destructuring in `{#await}` blocks ([#1851](https://github.com/sveltejs/svelte/issues/1851))
* Allow `<svelte:self>` to be used in a slot ([#2798](https://github.com/sveltejs/svelte/issues/2798))
* Expose object of unknown props in `$$restProps` ([#2930](https://github.com/sveltejs/svelte/issues/2930))
* Prevent passing named slots other than from the top level within a component ([#3385](https://github.com/sveltejs/svelte/issues/3385))
* Allow transitions and animations to work within iframes ([#3624](https://github.com/sveltejs/svelte/issues/3624))
* Fix initialising slot fallbacks when unnecessary ([#3763](https://github.com/sveltejs/svelte/issues/3763))
* Disallow binding directly to `const` variables ([#4479](https://github.com/sveltejs/svelte/issues/4479))
* Fix re-attaching event handlers on keyed `{#each}` blocks ([#4491](https://github.com/sveltejs/svelte/issues/4491))
* Fix updating keyed `{#each}` blocks with `{:else}` ([#4536](https://github.com/sveltejs/svelte/issues/4536), [#4549](https://github.com/sveltejs/svelte/issues/4549))
* Fix hydration of top-level content ([#4542](https://github.com/sveltejs/svelte/issues/4542))

## 3.19.2

* In `dev` mode, display a runtime warning when a component is passed an unexpected slot ([#1020](https://github.com/sveltejs/svelte/issues/1020), [#1447](https://github.com/sveltejs/svelte/issues/1447))
* In `vars` array, correctly indicate whether `module` variables are `mutated` or `reassigned` ([#3215](https://github.com/sveltejs/svelte/issues/3215))
* Fix spread props not updating in certain situations ([#3521](https://github.com/sveltejs/svelte/issues/3521), [#4480](https://github.com/sveltejs/svelte/issues/4480))
* Use the fallback content for slots if they are passed only whitespace ([#4092](https://github.com/sveltejs/svelte/issues/4092))
* Fix bitmask overflow for `{#if}` blocks ([#4263](https://github.com/sveltejs/svelte/issues/4263))
* In `dev` mode, check for unknown props even if the component has no writable props ([#4323](https://github.com/sveltejs/svelte/issues/4323))
* Exclude global variables from `$capture_state` ([#4463](https://github.com/sveltejs/svelte/issues/4463))
* Fix bitmask overflow for slots ([#4481](https://github.com/sveltejs/svelte/issues/4481))

## 3.19.1

* Do not treat modifications to `$$props` as updates to a store called `$props` ([#4368](https://github.com/sveltejs/svelte/issues/4368))
* Deconflict `value` parameter name used in contextual bindings ([#4445](https://github.com/sveltejs/svelte/issues/4445))
* Fix dev mode validation of `{#each}` blocks using strings ([#4450](https://github.com/sveltejs/svelte/issues/4450))

## 3.19.0

* Fix indirect bindings involving elements with spreads ([#3680](https://github.com/sveltejs/svelte/issues/3680))
* `$capture_state`/`$inject_state` now act on the component's entire state, rather than its props ([#3822](https://github.com/sveltejs/svelte/pull/3822))
* Warn when using `<Foo/>` and `Foo` is dynamic ([#4331](https://github.com/sveltejs/svelte/issues/4331))
* Display compilation warnings in `svelte/register` in dev mode ([#4364](https://github.com/sveltejs/svelte/issues/4364))
* Fix unneeded updating of keyed each blocks ([#4373](https://github.com/sveltejs/svelte/issues/4373))
* Throw runtime error in dev mode for non-array-like values in `{#each}` blocks ([#4408](https://github.com/sveltejs/svelte/issues/4408))

## 3.18.2

* Fix binding to module-level variables ([#4086](https://github.com/sveltejs/svelte/issues/4086))
* Improve parsing error messages when there is a pending unclosed tag ([#4131](https://github.com/sveltejs/svelte/issues/4131))
* Disallow attribute/prop names from matching two-way-bound names or `{shorthand}` attribute/prop names ([#4325](https://github.com/sveltejs/svelte/issues/4325))
* Improve performance of `flush()` by not using `.shift()` ([#4356](https://github.com/sveltejs/svelte/pull/4356))
* Permit reserved keywords as destructuring keys in `{#each}` ([#4372](https://github.com/sveltejs/svelte/issues/4372))
* Disallow reserved keywords in `{expressions}` ([#4372](https://github.com/sveltejs/svelte/issues/4372))
* Fix code generation error with precedence of arrow functions ([#4384](https://github.com/sveltejs/svelte/issues/4384))
* Fix event handlers that are dynamic via reactive declarations or stores ([#4388](https://github.com/sveltejs/svelte/issues/4388))
* Fix invalidation in expressions like `++foo.bar` ([#4393](https://github.com/sveltejs/svelte/issues/4393))

## 3.18.1

* Fix code generation error with adjacent inline and block comments ([#4312](https://github.com/sveltejs/svelte/issues/4312))
* Fix detection of unused CSS selectors that begin with a `:global()` but contain a scoped portion ([#4314](https://github.com/sveltejs/svelte/issues/4314))

## 3.18.0

* Fix infinite loop when instantiating another component during `onMount` ([#3218](https://github.com/sveltejs/svelte/issues/3218))
* Make autosubscribing to a nullish store a no-op ([#2181](https://github.com/sveltejs/svelte/issues/2181))

## 3.17.3

* Fix updating a `<slot>` inside an `{#if}` or other block ([#4292](https://github.com/sveltejs/svelte/issues/4292))
* Fix using RxJS observables in `derived` stores ([#4298](https://github.com/sveltejs/svelte/issues/4298))
* Add dev mode check to disallow duplicate keys in a keyed `{#each}` ([#4301](https://github.com/sveltejs/svelte/issues/4301))
* Fix hydration of `<title>` when starting from SSR-generated code with `hydratable: true` ([#4310](https://github.com/sveltejs/svelte/issues/4310))

## 3.17.2

* Fix removing attributes during hydration ([#1733](https://github.com/sveltejs/svelte/issues/1733))
* Disallow two-way binding to a variable declared by an `{#await}` block ([#4012](https://github.com/sveltejs/svelte/issues/4012))
* Allow access to `let:` variables in sibling attributes on slot root ([#4173](https://github.com/sveltejs/svelte/issues/4173))
* Fix `~=` and class selector matching against values separated by any whitespace characters ([#4242](https://github.com/sveltejs/svelte/issues/4242))
* Fix code generation for `await`ed expressions that need parentheses ([#4267](https://github.com/sveltejs/svelte/issues/4267))
* Preserve JavaScript comments from the original component source where possible ([#4268](https://github.com/sveltejs/svelte/issues/4268))
* Add some more known globals ([#4276](https://github.com/sveltejs/svelte/pull/4276))
* Correctly apply event modifiers to `<svelte:body>` events ([#4278](https://github.com/sveltejs/svelte/issues/4278))

## 3.17.1

* Only attach SSR mode markers to a component's `<head>` elements when compiling with `hydratable: true` ([#4258](https://github.com/sveltejs/svelte/issues/4258))

## 3.17.0

* Remove old `<head>` elements during hydration so they aren't duplicated ([#1607](https://github.com/sveltejs/svelte/issues/1607))
* Prevent text input cursor jumping in Safari with one-way binding ([#3449](https://github.com/sveltejs/svelte/issues/3449))
* Expose compiler version in dev events ([#4047](https://github.com/sveltejs/svelte/issues/4047))
* Don't run actions before their element is in the document ([#4166](https://github.com/sveltejs/svelte/issues/4166))
* Fix reactive assignments with destructuring and stores where the destructured value should be undefined ([#4170](https://github.com/sveltejs/svelte/issues/4170))
* Fix hydrating `{:else}` in `{#each}` ([#4202](https://github.com/sveltejs/svelte/issues/4202))
* Do not automatically declare variables in reactive declarations when assigning to a member expression ([#4212](https://github.com/sveltejs/svelte/issues/4212))
* Fix stringifying of attributes in SSR mode when there are spread attributes ([#4240](https://github.com/sveltejs/svelte/issues/4240))
* Only render one `<title>` in SSR mode when multiple components provide one ([#4250](https://github.com/sveltejs/svelte/pull/4250))

## 3.16.7

* Also apply actions in the order they're given along with other directives ([#2446](https://github.com/sveltejs/svelte/issues/2446), [#4156](https://github.com/sveltejs/svelte/pull/4156))
* Check whether a dynamic event handler is a function before calling it ([#4090](https://github.com/sveltejs/svelte/issues/4090))
* Correctly mark event handlers as dynamic when they involve an expression used in a `bind:` elsewhere ([#4155](https://github.com/sveltejs/svelte/pull/4155))

## 3.16.6

* Fix CSS specificity bug when encapsulating styles ([#1277](https://github.com/sveltejs/svelte/issues/1277))
* Apply directives in the order they're given ([#2446](https://github.com/sveltejs/svelte/issues/2446))
* Fix destructuring in `let:` directives ([#2751](https://github.com/sveltejs/svelte/issues/2751))
* Preserve whitespace around `<tspan>`s in `<svg>`s ([#3998](https://github.com/sveltejs/svelte/issues/3998))

## 3.16.5

* Better fix for cascading invalidations and fix some regressions ([#4098](https://github.com/sveltejs/svelte/issues/4098), [#4114](https://github.com/sveltejs/svelte/issues/4114), [#4120](https://github.com/sveltejs/svelte/issues/4120))

## 3.16.4

* Fix slots with props not propagating through to inner slots ([#4061](https://github.com/sveltejs/svelte/issues/4061))
* Fix noting autosubscribed stores as `referenced` in `vars` for tooling ([#4081](https://github.com/sveltejs/svelte/issues/4081))
* Fix cascading invalidations in certain situations ([#4094](https://github.com/sveltejs/svelte/issues/4094))

## 3.16.3

* Fix bitmask overflow when using slotted components ([#4077](https://github.com/sveltejs/svelte/issues/4077))
* Remove unnecessary `$$invalidate` calls from init block ([#4018](https://github.com/sveltejs/svelte/issues/4018))

## 3.16.2

* Handle slot updates when parent component has a bitmask overflow  ([#4078](https://github.com/sveltejs/svelte/pull/4078))

## 3.16.1

* Fix unused export warning for props used as stores ([#4021](https://github.com/sveltejs/svelte/issues/4021))
* Fix `{:then}` without resolved value containing `{#each}` ([#4022](https://github.com/sveltejs/svelte/issues/4022))
* Fix incorrect code generated with `loopGuardTimeout` ([#4034](https://github.com/sveltejs/svelte/issues/4034))
* Fix handling of bitmask overflow and globals ([#4037](https://github.com/sveltejs/svelte/issues/4037))
* Fix `{:then}` containing `{#if}` ([#4044](https://github.com/sveltejs/svelte/issues/4044))
* Fix bare `import`s in `format: 'cjs'` output mode ([#4055](https://github.com/sveltejs/svelte/issues/4050))
* Warn when using a known global as a component name ([#4070](https://github.com/sveltejs/svelte/issues/4070))

## 3.16.0

* Use bitmasks to track changes ([#3945](https://github.com/sveltejs/svelte/pull/3945))
* Fix heisenbug with component styles ([#3977](https://github.com/sveltejs/svelte/issues/3977))
* Do not warn about missing expected props for `export function foo() {}` ([#3954](https://github.com/sveltejs/svelte/issues/3954))
* Fix `context="module"` exports with the same name as an instance variable ([#3983](https://github.com/sveltejs/svelte/issues/3983))
* Fix binding to contextual values from `{#each}` blocks referring to global variables ([#3992](https://github.com/sveltejs/svelte/issues/3992))
* Use `requestAnimationFrame` callback argument for smoother transitions ([#4014](https://github.com/sveltejs/svelte/pull/4014))
* Fix `listen_dev` argument order ([#4016](https://github.com/sveltejs/svelte/pull/4016))

## 3.15.0

* Hide commented sections from preprocessors ([#3894](https://github.com/sveltejs/svelte/pull/3894))
* Add `seeking` and `ended` bindings to media elements ([#3650](https://github.com/sveltejs/svelte/pull/3650))
* Add `videoWidth` and `videoHeight` bindings to video elements ([#3927](https://github.com/sveltejs/svelte/pull/3927))
* Fix for dynamic event handlers ([#3934](https://github.com/sveltejs/svelte/pull/3934))
* Handle scale transforms when using the `flip` animation ([#3555](https://github.com/sveltejs/svelte/issues/3555))
* Fix some code generation bugs ([#3929](https://github.com/sveltejs/svelte/issues/3929), [#3939](https://github.com/sveltejs/svelte/issues/3939))
* Add `aria-hidden="true"` to objects generated when adding resize-listeners, to improve accessibility ([#3948](https://github.com/sveltejs/svelte/issues/3948))

## 3.14.1

* Deconflict block method names with other variables ([#3900](https://github.com/sveltejs/svelte/issues/3900))
* Fix entity encoding issue in text nodes with constant expressions ([#3911](https://github.com/sveltejs/svelte/issues/3911))
* Make code for unknown prop warnings compatible with older js engines ([#3914](https://github.com/sveltejs/svelte/issues/3914))

## 3.14.0

* Add `loopGuardTimeout` option that augments `for`/`while` loops to prevent infinite loops, primarily for use in the REPL ([#3887](https://github.com/sveltejs/svelte/pull/3887))
* Keep component bindings in sync when changed in reactive statements ([#3382](https://github.com/sveltejs/svelte/issues/3382))
* Update attributes before bindings ([#3857](https://github.com/sveltejs/svelte/issues/3857))
* Prevent variable naming conflict ([#3899](https://github.com/sveltejs/svelte/issues/3899))


## 3.13.0

* New structured code generation, which eliminates a number of edge cases and obscure bugs ([#3539](https://github.com/sveltejs/svelte/pull/3539))

Also:

* Fix `{#each}` context not shadowing outer scope when using `bind:` ([#1565](https://github.com/sveltejs/svelte/issues/1565))
* Fix edge cases in matching selectors against elements ([#1710](https://github.com/sveltejs/svelte/issues/1710))
* Fix several bugs related to interaction of `{...spread}` attributes with other features ([#2721](https://github.com/sveltejs/svelte/issues/2721), [#2916](https://github.com/sveltejs/svelte/issues/2916), [#3421](https://github.com/sveltejs/svelte/issues/3421), [#3681](https://github.com/sveltejs/svelte/issues/3681), [#3764](https://github.com/sveltejs/svelte/issues/3764), [#3790](https://github.com/sveltejs/svelte/issues/3790))
* Allow exiting a reactive block early with `break $` ([#2828](https://github.com/sveltejs/svelte/issues/2828))
* Fix binding to props that have been renamed with `export { ... as ... }` ([#3508](https://github.com/sveltejs/svelte/issues/3508))
* Fix application of style scoping class in cases of ambiguity ([#3544](https://github.com/sveltejs/svelte/issues/3544))
* Check attributes have changed before setting them to avoid image flicker ([#3579](https://github.com/sveltejs/svelte/pull/3579))
* Fix generating malformed code for `{@debug}` tags with no dependencies ([#3588](https://github.com/sveltejs/svelte/issues/3588))
* Fix generated code in specific case involving compound ifs and child components ([#3595](https://github.com/sveltejs/svelte/issues/3595))
* Fix `bind:this` binding to a store ([#3591](https://github.com/sveltejs/svelte/issues/3591))
* Use safer `HTMLElement` check before extending class ([#3608](https://github.com/sveltejs/svelte/issues/3608))
* Add `location` as a known global ([#3619](https://github.com/sveltejs/svelte/pull/3619))
* Support `{#await}` with `{:catch}` but no `{:then}` ([#3623](https://github.com/sveltejs/svelte/issues/3623))
* Clean up dead code emitted for `<slot/>`s ([#3631](https://github.com/sveltejs/svelte/issues/3631))
* Fix tracking of dependencies of compound assignments in reactive statements ([#3634](https://github.com/sveltejs/svelte/issues/3634))
* Flush changes in newly attached block when using `{#await}` ([#3660](https://github.com/sveltejs/svelte/issues/3660))
* Throw exception immediately when calling `createEventDispatcher()` after component instantiation ([#3667](https://github.com/sveltejs/svelte/pull/3667))
* Fix globals shadowing contextual template scope ([#3674](https://github.com/sveltejs/svelte/issues/3674))
* Fix `<svelte:window>` bindings to stores ([#3832](https://github.com/sveltejs/svelte/issues/3832))
* Deconflict generated var names with builtins ([#3724](https://github.com/sveltejs/svelte/issues/3724))
* Allow spring/tweened values to be initially undefined ([#3761](https://github.com/sveltejs/svelte/issues/3761))
* Warn if using `<svelte:options tag="...">` without `customElement: true` option ([#3782](https://github.com/sveltejs/svelte/pull/3782))
* Add `Event` to list of known globals ([#3810](https://github.com/sveltejs/svelte/pull/3810))
* Throw helpful error on empty CSS declaration ([#3801](https://github.com/sveltejs/svelte/issues/3801))
* Support `easing` param on `fade` transition ([#3823](https://github.com/sveltejs/svelte/pull/3823))
* Generate valid names from filenames with unicode characters ([#3845](https://github.com/sveltejs/svelte/issues/3845))
* Don't generate any code for markup-less components ([#2200](https://github.com/sveltejs/svelte/issues/2200))
* Deconflict with internal name `block` ([#3854](https://github.com/sveltejs/svelte/issues/3854))
* Set attributes before bindings, to prevent erroneous assignments to `input.files` ([#3828](https://github.com/sveltejs/svelte/issues/3828))
* Smarter unused CSS detection ([#3825](https://github.com/sveltejs/svelte/pull/3825))
* Allow dynamic event handlers ([#3040](https://github.com/sveltejs/svelte/issues/3040))
* Prevent erroneous `"undefined"` class name ([#3876](https://github.com/sveltejs/svelte/pull/3876))
* Prevent resetting of `src` attribute unless changed ([#3579](https://github.com/sveltejs/svelte/pull/3579))
* Prevent hydration of void element 'children' ([#3882](https://github.com/sveltejs/svelte/issues/3882))
* Hoist globals even if mentioned in `<script>` block ([#3745](https://github.com/sveltejs/svelte/pull/3745))


## 3.12.1

* Escape `@` symbols in props, again ([#3545](https://github.com/sveltejs/svelte/issues/3545))

## 3.12.0

* Fire events on `document` in development to facilitate dev tooling ([#3005](https://github.com/sveltejs/svelte/pull/3005))
* Remove old props when the keys in spread props are removed ([#2282](https://github.com/sveltejs/svelte/issues/2282))

## 3.11.0

* `$capture_state` and `$inject_state` HMR hooks in dev mode ([#3148](https://github.com/sveltejs/svelte/pull/3148))
* Allow unclosed tags inside if/each/etc blocks ([#2807](https://github.com/sveltejs/svelte/issues/2807))
* Invalidate unreferenced store values inside `<script>` ([#3537](https://github.com/sveltejs/svelte/issues/3537))
* Print `null` text when hydrating ([#3379](https://github.com/sveltejs/svelte/pull/3379))

## 3.10.1

* Preserve reactivity inside if block heads etc ([#3512](https://github.com/sveltejs/svelte/issues/3512))
* Fix store bindings inside each blocks ([#3455](https://github.com/sveltejs/svelte/issues/3455))
* Generate correct code for if-else blocks with static conditions ([#3505](https://github.com/sveltejs/svelte/issues/3505))
* Avoid generating unnecessary component update code ([#3526](https://github.com/sveltejs/svelte/issues/3526))
* Make `bind:currentTime` more reliable ([#3524](https://github.com/sveltejs/svelte/issues/3524))
* Prevent errors when setting spread props on SVG elements ([#3522](https://github.com/sveltejs/svelte/issues/3522))

## 3.10.0

* Add `blur` transition ([#3477](https://github.com/sveltejs/svelte/pull/3477))
* Prevent `<input type="number">` edge case with spread props ([#3426](https://github.com/sveltejs/svelte/issues/3426))
* Robustify cyclical dependency detection, improve errors ([#3459](https://github.com/sveltejs/svelte/issues/3459))

## 3.9.2

* Fix handling of additional @-rules in style blocks ([#2995](https://github.com/sveltejs/svelte/pull/2995))
* Fix if blocks with complex but static conditions ([#3447](https://github.com/sveltejs/svelte/issues/3447))

## 3.9.1

* Only update style properties if necessary ([#3433](https://github.com/sveltejs/svelte/issues/3433))
* Only update if/await blocks if necessary ([#2355](https://github.com/sveltejs/svelte/issues/2355))
* Set context correctly inside await blocks ([#2443](https://github.com/sveltejs/svelte/issues/2443))
* Handle `!important` inline styles ([#1834](https://github.com/sveltejs/svelte/issues/1834))
* Make index references reactive in event handlers inside keyed each blocks ([#2569](https://github.com/sveltejs/svelte/issues/2569))

## 3.9.0

* Support `is` attribute on elements, with a warning ([#3182](https://github.com/sveltejs/svelte/issues/3182))
* Handle missing slot prop ([#3322](https://github.com/sveltejs/svelte/issues/3322))
* Don't set undefined/null input values, unless previous value exists ([#1233](https://github.com/sveltejs/svelte/issues/1233))
* Fix style attribute optimisation bailout ([#1830](https://github.com/sveltejs/svelte/issues/1830))

## 3.8.1

* Set SVG namespace for slotted elements ([#3321](https://github.com/sveltejs/svelte/issues/3321))

## 3.8.0

* Add `self` event modifier ([#3372](https://github.com/sveltejs/svelte/issues/3372))
* Generate valid code when spreading literal ([#3185](https://github.com/sveltejs/svelte/issues/3185))
* Coerce tag values to string before checking equality ([#2290](https://github.com/sveltejs/svelte/issues/2290))

## 3.7.1

* Assume `let` variables are dynamic for slots ([#3354](https://github.com/sveltejs/svelte/issues/3354))
* Allow transition functions to return nothing ([#2246](https://github.com/sveltejs/svelte/pull/2246))

## 3.7.0

* Disable warnings via `svelte-ignore` comments ([#3351](https://github.com/sveltejs/svelte/pull/3351))
* Throw if `$` or `$$...` is referenced as global ([#3272](https://github.com/sveltejs/svelte/issues/3272))
* Remount HTML tags correctly ([#3329](https://github.com/sveltejs/svelte/pull/3329))
* Treat data attributes like other attributes ([#3337](https://github.com/sveltejs/svelte/issues/3337))

## 3.6.11

* Handle reassigned RxJS observables ([#3304](https://github.com/sveltejs/svelte/issues/3304))
* Remove commas from HTMLified attributes with multiple chunks ([#3341](https://github.com/sveltejs/svelte/issues/3341))
* Prevent `class` on element with scoped styles from rendering as `undefined` ([#3283](https://github.com/sveltejs/svelte/issues/3283))
* Allow references to index in key expression ([#3274](https://github.com/sveltejs/svelte/issues/3274))
* Mark attribute selectors as used if corresponding binding exists ([#3281](https://github.com/sveltejs/svelte/issues/3281))
* Preserve `async`/`*` when hoisting functions ([#3179](https://github.com/sveltejs/svelte/issues/3179))
* Make `raf` a noop on server ([#3324](https://github.com/sveltejs/svelte/issues/3324))
* Prevent erroneous a11y warning for image input with alt attribute ([#3331](https://github.com/sveltejs/svelte/issues/3331))
* Add several well-known globals ([#3316](https://github.com/sveltejs/svelte/pull/3316))

## 3.6.10

* Use `change` event for file inputs ([#3226](https://github.com/sveltejs/svelte/issues/3226))
* Always fire reactive declarations with `$$props` ([#3286](https://github.com/sveltejs/svelte/issues/3286))
* More conservative spread prop updates ([#3289](https://github.com/sveltejs/svelte/issues/3289))
* Quote props if necessary in SSR mode ([#3312](https://github.com/sveltejs/svelte/issues/3312))

## 3.6.9

* Always update derived stores with a derived input whose value does not change ([#3191](https://github.com/sveltejs/svelte/issues/3191))

## 3.6.8

* Preserve global keyframes that don't match local elements ([#3228](https://github.com/sveltejs/svelte/issues/3228))
* Fix spread/`class:` combination ([#3242](https://github.com/sveltejs/svelte/pull/3242))
* Never scope `:root` selector ([#3250](https://github.com/sveltejs/svelte/pull/3250))
* Prevent trailing commas in function arguments ([#3255](https://github.com/sveltejs/svelte/pull/3260))

## 3.6.7

* Prevent corruption of outro callbacks with nested keyed each blocks ([#3209](https://github.com/sveltejs/svelte/pull/3209))
* Prevent cursor jumping in bound input in Safari ([#3199](https://github.com/sveltejs/svelte/issues/3199))
* Make resize listener object unfocusable ([#3206](https://github.com/sveltejs/svelte/issues/3206))

## 3.6.6

* Prevent dynamic components being detached twice ([#3113](https://github.com/sveltejs/svelte/issues/3113), [#2086](https://github.com/sveltejs/svelte/issues/2086))

## 3.6.5

* Handle RxJS-style observables with `get` ([#3153](https://github.com/sveltejs/svelte/issues/3153))
* Pass `let` values to bindings ([#3140](https://github.com/sveltejs/svelte/issues/3140))
* Escape `@` symbols in props ([#3173](https://github.com/sveltejs/svelte/issues/3173))
* Scale crossfaded elements ([#3175](https://github.com/sveltejs/svelte/pull/3175))

## 3.6.4

* Run `onMount` functions in correct order, and before initial `afterUpdate` functions ([#2281](https://github.com/sveltejs/svelte/issues/2281))
* Fix code transformation for shorthand methods ([#2906](https://github.com/sveltejs/svelte/issues/2906))
* Fix assignments in inline functions ([#3038](https://github.com/sveltejs/svelte/issues/3038))

## 3.6.3

* Fix await block mounting inside removed if block ([#1496](https://github.com/sveltejs/svelte/issues/1496))
* Update when element references are removed ([#2034](https://github.com/sveltejs/svelte/issues/2034))
* Don't attempt to serialize non-string values in server-rendered bindings ([#2135](https://github.com/sveltejs/svelte/issues/2135))
* Recognise dependencies in function expressions ([#2693](https://github.com/sveltejs/svelte/issues/2693))
* Scope pseudo-class selectors without class/type ([#1705](https://github.com/sveltejs/svelte/issues/1705))
* Allow nested at-rules ([#3135](https://github.com/sveltejs/svelte/issues/3135))
* Allow attributes to contain `=` characters ([#3149](https://github.com/sveltejs/svelte/pull/3149))

## 3.6.2

* Fix placement of each-else block ([#2917](https://github.com/sveltejs/svelte/issues/2917))
* Make context accessible to `bind:this` ([#2806](https://github.com/sveltejs/svelte/issues/2806))
* Pass hoisted values to slots ([#2586](https://github.com/sveltejs/svelte/issues/2586))

## 3.6.1

* Fix escaping of `@` in dev mode debug filename ([#3114](https://github.com/sveltejs/svelte/pull/3114))

## 3.6.0

* Add `innerHTML` and `textContent` bindings for `contenteditable` elements ([#2996](https://github.com/sveltejs/svelte/pull/2996))
* Fix destructuring assignments where targets are member expressions ([#3092](https://github.com/sveltejs/svelte/issues/3092))
* Deconflict with used globals ([#2963](https://github.com/sveltejs/svelte/pull/2963))
* Always run `onDestroy` functions, not just for detaching components ([#3058](https://github.com/sveltejs/svelte/issues/3058))
* Fix scope analysis around catch clauses ([#3064](https://github.com/sveltejs/svelte/issues/3064))
* Add error constructors to known globals ([#3064](https://github.com/sveltejs/svelte/issues/3064))
* Always bail out of hoisting on encountering local state in function definition ([#3044](https://github.com/sveltejs/svelte/issues/3044))
* Fix incorrect merging of top-level text nodes ([#3027](https://github.com/sveltejs/svelte/issues/3027))
* Handle removal of components in each blocks without props ([#3035](https://github.com/sveltejs/svelte/issues/3035))
* Only call subscriber once when resubscribing to a store ([#3022](https://github.com/sveltejs/svelte/issues/3022))
* Check for existence of dynamic component before introing ([#3054](https://github.com/sveltejs/svelte/issues/3054))
* Sanitize names of bubbled event handlers ([#2923](https://github.com/sveltejs/svelte/issues/2923))


## 3.5.4

* Preserve whitespace at the boundaries of `{#each}` blocks ([#713](https://github.com/sveltejs/svelte/issues/713))
* Fix dynamic `bind:this` on components ([#2333](https://github.com/sveltejs/svelte/issues/2333))
* Fix binding to values in a component when it uses `$$props` ([#2725](https://github.com/sveltejs/svelte/issues/2725))
* Fix parsing ambiguous HTML entities ([#3071](https://github.com/sveltejs/svelte/pull/3071))

## 3.5.3

* Don't double-destroy keyed each blocks with outros ([#3055](https://github.com/sveltejs/svelte/issues/3055))

## 3.5.2

* Prevent duplicated outros causing errors ([#3001](https://github.com/sveltejs/svelte/issues/3001))
* Fix automatic name generation ([#2843](https://github.com/sveltejs/svelte/issues/2843))
* Fix .d.ts stubs ([#3009](https://github.com/sveltejs/svelte/pull/3009))
* Don't strip non-breaking spaces ([#3014](https://github.com/sveltejs/svelte/issues/3014))
* Fix `requestAnimationFrame` context ([#2933](https://github.com/sveltejs/svelte/issues/2933))
* Allow space before attribute value ([#3026](https://github.com/sveltejs/svelte/issues/3026))
* Remove null/undefined attributes ([#1434](https://github.com/sveltejs/svelte/issues/1434))
* Fix whitespace in static markup ([#3030](https://github.com/sveltejs/svelte/pull/3030))

## 3.5.1

* Accommodate webpack idiosyncrasies

## 3.5.0

* Update package folder structure ([#2887](https://github.com/sveltejs/svelte/pull/2887))
* Support `once` modifier on component events ([#2654](https://github.com/sveltejs/svelte/issues/2654))
* Allow empty `<title>` tags ([#2980](https://github.com/sveltejs/svelte/issues/2980))
* Render textarea binding values inside element ([#2975](https://github.com/sveltejs/svelte/pull/2975))
* Fix delayed animation glitch ([#2871](https://github.com/sveltejs/svelte/issues/2871))
* Solve diamond dependencies problem with stores ([#2660](https://github.com/sveltejs/svelte/issues/2660))
* Fix missing outros inside each blocks ([#2689](https://github.com/sveltejs/svelte/issues/2689))
* Support animations without transitions ([#2908](https://github.com/sveltejs/svelte/issues/2908))
* Add missing transition events ([#2912](https://github.com/sveltejs/svelte/pull/2912))


## 3.4.4

* Publish type declaration files ([#2874](https://github.com/sveltejs/svelte/issues/2874))
* Don't trigger updates for unreferenced values ([#2865](https://github.com/sveltejs/svelte/pull/2865))
* Omit readonly bindings from SSR output ([#2339](https://github.com/sveltejs/svelte/issues/2339))
* Prevent outdated animation CSS ([#2871](https://github.com/sveltejs/svelte/issues/2871))
* Repair dynamic `{@html ...}` in head ([#2880](https://github.com/sveltejs/svelte/pull/2880))
* Don't create unknown prop warnings for internal props, or if component has `$$props` ([#2881](https://github.com/sveltejs/svelte/pull/2881))


## 3.4.3

* Add type declaration files for everything ([#2842](https://github.com/sveltejs/svelte/pull/2842))
* Prevent `svelte/store` being bundled ([#2786](https://github.com/sveltejs/svelte/issues/2786))
* Warn on unknown props in dev mode ([#2840](https://github.com/sveltejs/svelte/pull/2840))
* Treat `requestAnimationFrame` as a no-op on the server ([#2856](https://github.com/sveltejs/svelte/pull/2856))
* Add `raw` property to AST's `Text` nodes ([#2714](https://github.com/sveltejs/svelte/issues/2714))
* Add `<details bind:open>` ([#2854](https://github.com/sveltejs/svelte/issues/2854))

## 3.4.2

* Use empty string for empty data attributes ([#2804](https://github.com/sveltejs/svelte/pull/2804))
* Support `customElement: true` with no `<svelte:options>` ([#2821](https://github.com/sveltejs/svelte/issues/2821))
* Add docstrings to `svelte/store` ([#2795](https://github.com/sveltejs/svelte/pull/2795))

## 3.4.1

* Handle non-falsy non-function return values from derivers ([#2780](https://github.com/sveltejs/svelte/issues/2780))
* Allow `spring` to work server-side ([#2773](https://github.com/sveltejs/svelte/issues/2773))

## 3.4.0

* Allow custom element to be defined without a `tag` ([#2417](https://github.com/sveltejs/svelte/issues/2417))
* Fix parsing of quote marks inside attribute values ([#2715](https://github.com/sveltejs/svelte/pull/2754))
* Convert `svelte/store` to TypeScript ([#2733](https://github.com/sveltejs/svelte/pull/2733))
* Allow `debug` tags to include hoisted values ([#2764](https://github.com/sveltejs/svelte/issues/2764))
* Parse error if attribute name is missing `=` ([#1513](https://github.com/sveltejs/svelte/pull/2770))
* Allow reactive declarations to depend on mutated `const` values ([#2728](https://github.com/sveltejs/svelte/issues/2728))

## 3.3.0

* Allow multiple event listeners on a single node ([#2688](https://github.com/sveltejs/svelte/issues/2688))
* Allow derivers to return a cleanup function ([#2553](https://github.com/sveltejs/svelte/issues/2553))
* Support namespaced components (`<Foo.Bar/>`) ([#2743](https://github.com/sveltejs/svelte/pull/2743))

## 3.2.2

* Add `window` and `document` to expected globals ([#2722](https://github.com/sveltejs/svelte/pull/2722))
* Prevent hoisting of functions that depend on reactive state ([#2703](https://github.com/sveltejs/svelte/pull/2703))
* Generate correct code when slot has no changes ([#2697](https://github.com/sveltejs/svelte/issues/2697))
* Prevent `Object.prototype`-related bugs ([#2696](https://github.com/sveltejs/svelte/pull/2696))

## 3.2.1

* Use same comparison logic for `derived` as for other stores ([#2644](https://github.com/sveltejs/svelte/issues/2644))
* Invalidate dependencies of reactive declarations ([#2444](https://github.com/sveltejs/svelte/issues/2444))
* Fix instrumentation of auto-subscription self-assignments ([#2681](https://github.com/sveltejs/svelte/issues/2681))
* Warn on non-top-level or module-context statements labeled with `$:` ([#2176](https://github.com/sveltejs/svelte/issues/2176))

## 3.2.0

* Improve `spring` animations, and add `hard`/`soft` options ([#2627](https://github.com/sveltejs/svelte/pull/2627))
* Expose `parse` and `walk` functions ([#2661](https://github.com/sveltejs/svelte/issues/2661), [#2534](https://github.com/sveltejs/svelte/pull/2534))
* Support array/object rest in `each` block destructuring patterns ([#2647](https://github.com/sveltejs/svelte/issues/2647), [#2658](https://github.com/sveltejs/svelte/pull/2658))
* Use `setAttribute` to change `form` property on form elements ([#1742](https://github.com/sveltejs/svelte/issues/1742))
* Fix a11y warning when `<figcaption>` is non-direct descendant of `<figure>` ([#2582](https://github.com/sveltejs/svelte/issues/2582))
* Squelch erroneous 'empty block' warnings ([#1716](https://github.com/sveltejs/svelte/issues/1716))
* Fix IE9/10 error with `insertBefore` ([#2573](https://github.com/sveltejs/svelte/issues/2573))
* Prevent `$$scope` from being spread onto an element ([#2520](https://github.com/sveltejs/svelte/issues/2520))
* Resubscribe to stores that are assigned to in `<script>` ([#2435](https://github.com/sveltejs/svelte/issues/2435))
* Allow reactive declarations to depend on `const` variables ([#2285](https://github.com/sveltejs/svelte/issues/2285))
* Trigger store changes on UpdateExpression ([#2625](https://github.com/sveltejs/svelte/issues/2625))
* Squelch missing prop warning if variable is initialised ([#2635](https://github.com/sveltejs/svelte/issues/2635))
* Add `alert`, `confirm` and `prompt` to known globals ([#2648](https://github.com/sveltejs/svelte/issues/2648))


## 3.1.0

* Allow store subscribe functions to return an object with an `unsubscribe` method, providing native RxJS support ([#2549](https://github.com/sveltejs/svelte/issues/2549))

## 3.0.1

* Prevent text input cursor jumping in Safari ([#2506](https://github.com/sveltejs/svelte/issues/2506))
* Allow assignments to member expressions ([#2510](https://github.com/sveltejs/svelte/issues/2510))
* Prevent mutually dependent functions causing an infinite during hoisting ([#2542](https://github.com/sveltejs/svelte/issues/2542))
* Reuse scheduler promise instead of creating new one each time ([#2555](https://github.com/sveltejs/svelte/pull/2555))
* Various site/docs fixes

## 3.0.0

* Everything

## 2.15.4

* IE `classList` fix ([#1868](https://github.com/sveltejs/svelte/pull/1868))

## 2.15.3

* Don't mutate AST

## 2.15.2

* Expose `stats.props` ([#1837](https://github.com/sveltejs/svelte/issues/1837))

## 2.15.1

* Don't throw missing store error when store is declared in component ([#1828](https://github.com/sveltejs/svelte/issues/1828))

## 2.15.0

* Event modifiers ([#1088](https://github.com/sveltejs/svelte/issues/1088))
* Wheel and touch events are passive by default ([#1088](https://github.com/sveltejs/svelte/issues/1088))
* Add `<svelte:document>` tag ([#1484](https://github.com/sveltejs/svelte/issues/1484))
* Include binding values in server-rendered HTML ([#1205](https://github.com/sveltejs/svelte/issues/1205))
* Remove attributes when value is undefined/null ([#1434](https://github.com/sveltejs/svelte/issues/1434))
* Initialise window scroll from component data ([#938](https://github.com/sveltejs/svelte/issues/938))
* Remove references to unused properties in generated code ([#1187](https://github.com/sveltejs/svelte/issues/1187))
* Add TypeScript definitions for store ([#1207](https://github.com/sveltejs/svelte/issues/1207))
* Better error for missing store ([#1807](https://github.com/sveltejs/svelte/issues/1807))

## 2.14.3

* Account for directive dependencies ([#1793](https://github.com/sveltejs/svelte/issues/1793))
* Detach each block iterations in each blocks with no update method ([#1795](https://github.com/sveltejs/svelte/issues/1795))

## 2.14.2

* Fix issue with nested `{#if}` blocks ([#1780](https://github.com/sveltejs/svelte/issues/1780))

## 2.14.1

* Fix block insertion order regression ([#1778](https://github.com/sveltejs/svelte/issues/1778))
* Fix blocks inside `<svelte:head>` ([#1774](https://github.com/sveltejs/svelte/issues/1774))
* Better attribute parsing ([#1772](https://github.com/sveltejs/svelte/issues/1772))
* Fix parse errors inside directives ([#1788](https://github.com/sveltejs/svelte/issues/1788))


## 2.14.0

* Refactor internals ([#1678](https://github.com/sveltejs/svelte/issues/1678))
* Deprecate `onerror` option ([#1745](https://github.com/sveltejs/svelte/issues/1745))
* Handle edge cases where `destroy` is called before `mount` ([#1653](https://github.com/sveltejs/svelte/pull/1653))
* Make `scroll` binding more efficient ([#1579](https://github.com/sveltejs/svelte/pull/1770))
* Make 'readonly property' store error more informative ([#1761](https://github.com/sveltejs/svelte/pull/1761))

## 2.13.5

* Fix missing dependencies in shorthand class directives ([#1739](https://github.com/sveltejs/svelte/issues/1739))

## 2.13.4

* Support dynamic `import()` in template expressions

## 2.13.3

* Fix bug with keyed each blocks and nested components ([#1706](https://github.com/sveltejs/svelte/issues/1706))

## 2.13.2

* Coalesce simultaneous store/component updates ([#1520](https://github.com/sveltejs/svelte/issues/1520))
* Fix nested transitions preventing each block item removal ([#1617](https://github.com/sveltejs/svelte/issues/1617))
* Add `class` directive shorthand and encapsulate styles ([#1695](https://github.com/sveltejs/svelte/pull/1695))
* Prevent erroneous updates of bound inputs ([#1699](https://github.com/sveltejs/svelte/issues/1699))

## 2.13.1

* Coerce second argument to `toggleClass` ([#1685](https://github.com/sveltejs/svelte/issues/1685))

## 2.13.0

* Add `class` directive ([#890](https://github.com/sveltejs/svelte/issues/890))
* Remove sourcemaps from npm package ([#1690](https://github.com/sveltejs/svelte/pull/1690))

## 2.12.1

* Allow actions to take any expression ([#1676](https://github.com/sveltejs/svelte/issues/1676))
* Run transitions in component context ([#1675](https://github.com/sveltejs/svelte/issues/1675))
* Correctly set select value on mount ([#1666](https://github.com/sveltejs/svelte/issues/1666))
* Support `{@debug}` in SSR ([#1659](https://github.com/sveltejs/svelte/issues/1659))
* Don't treat `&nbsp;` as empty whitespace ([#1658](https://github.com/sveltejs/svelte/issues/1658))
* Fix outros for if blocks with no else ([#1688](https://github.com/sveltejs/svelte/pull/1688))
* Set `style.cssText` in spread attributes ([#1684](https://github.com/sveltejs/svelte/pull/1684))


## 2.12.0

* Initialise actions on mount rather than hydrate ([#1653](https://github.com/sveltejs/svelte/pull/1653))
* Allow nonexistent components to be destroyed ([#1677](https://github.com/sveltejs/svelte/pull/1677))
* Pass AMD ID from CLI correctly ([#1672](https://github.com/sveltejs/svelte/pull/1672))
* Minor AST tweaks ([#1673](https://github.com/sveltejs/svelte/pull/1673), [#1674](https://github.com/sveltejs/svelte/pull/1674))
* Reduce code duplication in component initialisation ([#1670](https://github.com/sveltejs/svelte/pull/1670))


## 2.11.0

* Add `--shared` CLI option ([#1649](https://github.com/sveltejs/svelte/pull/1649))
* Run first `onstate` *before* fragment is rendered ([#1522](https://github.com/sveltejs/svelte/issues/1522))
* Exclude current computed prop from state object ([#1544](https://github.com/sveltejs/svelte/issues/1544))


## 2.10.1

* Add sourcemaps to `{@debug}` tags ([#1647](https://github.com/sveltejs/svelte/pull/1647))

## 2.10.0

* Add a `{@debug}` tag, for inspecting values in templates in dev mode ([#1635](https://github.com/sveltejs/svelte/issues/1635))
* Fix dimension bindings in iOS ([#1642](https://github.com/sveltejs/svelte/pull/1642))

## 2.9.11

* Pass props to custom elements rather than setting attributes, where appropriate ([#875](https://github.com/sveltejs/svelte/issues/875))
* Handle whitespace in lists consistently between SSR and DOM renderers ([#1637](https://github.com/sveltejs/svelte/pull/1637))
* Improve error for invalid `ref` names ([#1613](https://github.com/sveltejs/svelte/issues/1613))

## 2.9.10

* Handle `null` consistently in tags ([#1598](https://github.com/sveltejs/svelte/issues/1598))
* Support object rest in computed properties ([#1540](https://github.com/sveltejs/svelte/issues/1540))
* Always update dynamic components when expression changes ([#1621](https://github.com/sveltejs/svelte/issues/1621))
* Encapsulate local styles inside global styles ([#1618](https://github.com/sveltejs/svelte/issues/1618))

## 2.9.9

* Fix attribute name regex ([#1623](https://github.com/sveltejs/svelte/pull/1623))

## 2.9.8

* Sanitize spread attributes in SSR — fixes vulnerability CVE-2018-6341 ([#1623](https://github.com/sveltejs/svelte/pull/1623))

## 2.9.7

* Allow `<input type=file bind:files>` ([#1608](https://github.com/sveltejs/svelte/issues/1608))
* Ensure child window exists before removing listener in `addResizeHandler` ([#1600](https://github.com/sveltejs/svelte/issues/1600))
* Handle transitions in `else` block ([#1589](https://github.com/sveltejs/svelte/issues/1589))

## 2.9.6

* Provide more useful error if SSR component attempts to render non-SSR component ([#1605](https://github.com/sveltejs/svelte/issues/1605))

## 2.9.5

* Null out refs to dynamic components ([#1596](https://github.com/sveltejs/svelte/issues/1596))

## 2.9.4

* Make identifier optional for `then` and `catch` blocks ([#1507](https://github.com/sveltejs/svelte/issues/1507))
* Group outros correctly ([#1575](https://github.com/sveltejs/svelte/issues/1575))

## 2.9.3

* Fix bug when an each block contains transitions but its else branch does not ([#1559](https://github.com/sveltejs/svelte/issues/1559))
* If an event handler throws an exception, don't block all future calls to that handler ([#1573](https://github.com/sveltejs/svelte/issues/1573))

## 2.9.2

* Fix conflict when using multiple if-else blocks, some of which use outros and some of which do not ([#1580](https://github.com/sveltejs/svelte/issues/1580))
* Fix some cases where `.innerHTML` was being used to create child elements when it shouldn't ([#1581](https://github.com/sveltejs/svelte/issues/1581))

## 2.9.1

* Use `template.content` instead of `template` where appropriate ([#1571](https://github.com/sveltejs/svelte/issues/1571))

## 2.9.0

* Play outro transitions on `<svelte:component>` if `nestedTransitions` is true ([#1568](https://github.com/sveltejs/svelte/issues/1568))
* Allow illegal identifiers to be component prop names, for e.g. spreading `data-foo` props ([#887](https://github.com/sveltejs/svelte/issues/887))
* Abort transition when node is detached ([#1561](https://github.com/sveltejs/svelte/issues/1561))
* Only include `transitionManager` when necessary ([#1514](https://github.com/sveltejs/svelte/issues/1514))

## 2.8.1

* Fix prefixed animation name replacement ([#1556](https://github.com/sveltejs/svelte/pull/1556))

## 2.8.0

* Correctly set store on nested components (to parent store, not root store) ([#1538](https://github.com/sveltejs/svelte/issues/1538))

## 2.7.2

* Prevent unnecessary remounts ([#1527](https://github.com/sveltejs/svelte/issues/1527))
* Allow `refs.*` as callee ([#1526](https://github.com/sveltejs/svelte/pull/1526))
* Handle empty lists when outroing ([#1532](https://github.com/sveltejs/svelte/issues/1532))

## 2.7.1

* Fix spread props with multiple dependencies ([#1515](https://github.com/sveltejs/svelte/issues/1515))

## 2.7.0

* Add `__svelte_meta` object to elements in dev mode, containing source info ([#1499](https://github.com/sveltejs/svelte/issues/1499))
* Fix `bind:online` in dev mode ([#1502](https://github.com/sveltejs/svelte/issues/1502))
* Update v1 warnings/errors ([#1508](https://github.com/sveltejs/svelte/pull/1508))
* Transform prefixed keyframes ([#1504](https://github.com/sveltejs/svelte/issues/1504))

## 2.6.6

* Fix nested transition bug ([#1497](https://github.com/sveltejs/svelte/issues/1497))

## 2.6.5

* Handle cases where only some `if` block branches have outros ([#1492](https://github.com/sveltejs/svelte/issues/1492))

## 2.6.4

* Web worker support ([#1487](https://github.com/sveltejs/svelte/issues/1487))
* Update dynamic component bindings when component changes ([#1489](https://github.com/sveltejs/svelte/issues/1489))

## 2.6.3

* Nested transitions respect `skipIntroByDefault` ([#1460](https://github.com/sveltejs/svelte/issues/1460))
* Always create outro for top-level block ([#1470](https://github.com/sveltejs/svelte/issues/1470))

## 2.6.2

* Fix spread+bindings on dynamic components ([#1433](https://github.com/sveltejs/svelte/issues/1433))
* Abort in-progress animations, if a new one starts ([#1458](https://github.com/sveltejs/svelte/issues/1458))
* Allow animations to be parameterised ([#1462](https://github.com/sveltejs/svelte/issues/1462))

## 2.6.1

* Absolutely position outroing animated nodes ([#1457](https://github.com/sveltejs/svelte/pull/1457))

## 2.6.0

* Add `animate` directive ([#1454](https://github.com/sveltejs/svelte/pull/1454))
* Add `skipIntroByDefault` compiler option and `intro: true` init option ([#1448](https://github.com/sveltejs/svelte/pull/1448))
* Add `nestedTransitions` compiler option ([#1451](https://github.com/sveltejs/svelte/pull/1451))
* Component outros, if `nestedTransitions` is true ([#1211](https://github.com/sveltejs/svelte/issues/1211))
* Allow transition functions to return a function, for inter-transition coordination ([#1453](https://github.com/sveltejs/svelte/pull/1453))
* Pass `1 - t` as second argument to transition functions ([#1452](https://github.com/sveltejs/svelte/pull/1452))

## 2.5.1

* Add new ARIA attributes ([#1436](https://github.com/sveltejs/svelte/pull/1436))
* Add `Promise` to whitelisted globals ([#1441](https://github.com/sveltejs/svelte/issues/1441))
* Allow spaces around reserved keyword attributes ([#1445](https://github.com/sveltejs/svelte/issues/1445))

## 2.5.0

* Support transitions in `await` blocks ([#956](https://github.com/sveltejs/svelte/issues/956))
* Abort outros if block is recreated ([#1425](https://github.com/sveltejs/svelte/issues/1425))
* Wait until transitions have completed before removing styles ([#648](https://github.com/sveltejs/svelte/issues/648))
* Support event shorthand on dynamic components ([#1427](https://github.com/sveltejs/svelte/pull/1427))
* Various codegen improvements ([#1419](https://github.com/sveltejs/svelte/pull/1419), [#1421](https://github.com/sveltejs/svelte/pull/1421), [#1422](https://github.com/sveltejs/svelte/pull/1422), [#1424](https://github.com/sveltejs/svelte/pull/1424))
* Correctly handle `await` blocks with no dynamic content ([#1417](https://github.com/sveltejs/svelte/issues/1417))
* Allow spread props on elements with static attribute tests ([#1429](https://github.com/sveltejs/svelte/pull/1429))


## 2.4.4

* Declare missing variable in Store ([#1415](https://github.com/sveltejs/svelte/issues/1415))
* ALways declare spread levels ([#1413](https://github.com/sveltejs/svelte/issues/1413))

## 2.4.3

* `ref` directives prevent HTMLified content ([#1407](https://github.com/sveltejs/svelte/issues/1407))
* Store computed properties update components immediately upon declaration ([#1327](https://github.com/sveltejs/svelte/issues/1327))

## 2.4.2

* Evaluate `each` key in child scope ([#1397](https://github.com/sveltejs/svelte/issues/1397))
* Prevent false negatives and positives when detecting cyclical computed store properties ([#1399](https://github.com/sveltejs/svelte/issues/1399))
* Only update dynamic component props ([#1394](https://github.com/sveltejs/svelte/issues/1394))

## 2.4.1

* Fix DOM event context ([#1390](https://github.com/sveltejs/svelte/issues/1390))

## 2.4.0

* Integrate CLI ([#1360](https://github.com/sveltejs/svelte/issues/1360))
* Allow arbitrary destructuring for each block items, with binding ([#1385](https://github.com/sveltejs/svelte/pull/1385))
* Each block keys can use arbitrary expressions ([#703](https://github.com/sveltejs/svelte/issues/703))
* `bind:offsetWidth`, `bind:offsetHeight`, `bind:clientWidth` and `bind:clientHeight` ([#984](https://github.com/sveltejs/svelte/issues/984))
* Leaner generated code for `each` blocks ([#1287](https://github.com/sveltejs/svelte/issues/1287))


## 2.3.0

* Allow computed properties to have entire state object as dependency ([#1303](https://github.com/sveltejs/svelte/issues/1303))
* Fix `stats` when `options.generate` is `false` ([#1368](https://github.com/sveltejs/svelte/issues/1368))
* Assign custom methods to custom elements ([#1369](https://github.com/sveltejs/svelte/issues/1369))
* Fix `this` value in custom event handlers ([#1297](https://github.com/sveltejs/svelte/issues/1297))
* Re-evaluate `each` values lazily ([#1286](https://github.com/sveltejs/svelte/issues/1286))
* Preserve outer context in `await` blocks ([#1251](https://github.com/sveltejs/svelte/issues/1251))

## 2.2.0

* Internal refactoring ([#1367](https://github.com/sveltejs/svelte/pull/1367))

## 2.1.1

* Report initial `changed` based on state, not expected props ([#1356](https://github.com/sveltejs/svelte/issues/1356))
* Set state to empty object, not null, on destroy ([#1354](https://github.com/sveltejs/svelte/issues/1354))
* Prevent stale state in component event handlers ([#1353](https://github.com/sveltejs/svelte/issues/1353))

## 2.1.0

* Allow shorthand imports ([#1038](https://github.com/sveltejs/svelte/issues/1038))
* Update spread props inside each blocks ([#1337](https://github.com/sveltejs/svelte/issues/1337))

## 2.0.0

*See [the blog post](https://svelte.dev/blog/version-2) for information on how to upgrade your apps*

* New template syntax ([#1318](https://github.com/sveltejs/svelte/issues/1318))
* Emit ES2015 code, not ES5 ([#1348](https://github.com/sveltejs/svelte/pull/1348))
* Add `onstate` and `onupdate` hooks, remove `component.observe` method ([#1197](https://github.com/sveltejs/svelte/issues/1197))
* Use destructuring syntax for computed properties ([#1069](https://github.com/sveltejs/svelte/issues/1069)
* Change signature of `svelte.compile` ([#1298](https://github.com/sveltejs/svelte/pull/1298))
* Remove `validate` and `Stylesheet` from public API ([#1348](https://github.com/sveltejs/svelte/pull/1348))
* Don't typecast numeric attributes ([#657](https://github.com/sveltejs/svelte/issues/657))
* Always compile with `Store` support, and cascading disabled ([#1348](https://github.com/sveltejs/svelte/pull/1348))
* Remove unused `hash` property from AST ([#1348](https://github.com/sveltejs/svelte/pull/1348))
* Rename `loc` property to `start` in warnings and errors ([#1348](https://github.com/sveltejs/svelte/pull/1348))

## 1.64.1

* Fix computed properties in SSR renderer ([#1349](https://github.com/sveltejs/svelte/issues/1349))

## 1.64.0

* Deprecate passing a string argument to `component.get` ([#1347](https://github.com/sveltejs/svelte/pull/1347))

## 1.63.1

* Allow `observe` method to be overwritten

## 1.63.0

* Add `onstate` and `onupdate` lifecycle hooks and deprecate `component.observe` ([#1197](https://github.com/sveltejs/svelte/issues/1197))
* Add `on` and `fire` to `Store`, deprecate `onchange` and `observe` ([#1344](https://github.com/sveltejs/svelte/pull/1344))
* Require computed properties to have destructured argument in v2 mode ([#1069](https://github.com/sveltejs/svelte/issues/1069))

## 1.62.0

* Add a `code` field to errors and warnings ([#474](https://github.com/sveltejs/svelte/issues/474))
* When using v2 syntax, do not use interpolation in non-root `<style>` tags ([#1339](https://github.com/sveltejs/svelte/issues/1339))

## 1.61.0

* Support v2 syntax with `parser: 'v2'` option ([#1318](https://github.com/sveltejs/svelte/issues/1318))

## 1.60.3

* Fix validation of `multiple` attributes on bound `<select>` elements ([#1331](https://github.com/sveltejs/svelte/issues/1331))

## 1.60.2

* Fix order of insertions for keyed each blocks with siblings ([#1306](https://github.com/sveltejs/svelte/issues/1306))
* Bail out of CSS DCE if element has spread attribute ([#1300](https://github.com/sveltejs/svelte/issues/1300))
* Allow `console` etc in component events ([#1278](https://github.com/sveltejs/svelte/issues/1278))
* Deconflict against inherited contexts ([#1275](https://github.com/sveltejs/svelte/issues/1275))
* Make CSS DCE case insensitive ([#1269](https://github.com/sveltejs/svelte/issues/1269))
* Error on dynamic `multiple` attribute for bound select ([#1270](https://github.com/sveltejs/svelte/issues/1270))
* Allow custom events on `<:Window>` ([#1268](https://github.com/sveltejs/svelte/issues/1268))

## 1.60.1

* Fix spread updates on dynamic components ([#1307](https://github.com/sveltejs/svelte/issues/1307))

## 1.60.0

* Spread properties ([#195](https://github.com/sveltejs/svelte/issues/195))
* `svelte.compile` returns an object with `{ js, css, ast }` properties, where `js` and `css` are `{ code, map }` objects ([#1298](https://github.com/sveltejs/svelte/pull/1298))
* Fixed broken compile errors when using Rollup ([#1296](https://github.com/sveltejs/svelte/pull/1296))

## 1.59.0

* Deprecate `teardown` in custom event handlers ([#531](https://github.com/sveltejs/svelte/issues/531))
* Allow static content in keyed `each` block ([#1291](https://github.com/sveltejs/svelte/issues/1291))
* Allow empty content in keyed `each` block ([#1295](https://github.com/sveltejs/svelte/issues/1295))
* Only delete applicable transitions ([#1290](https://github.com/sveltejs/svelte/issues/1290))

## 1.58.5

* Allow backtick string literals for `svg`, `tag`, and `props` properties ([#1284](https://github.com/sveltejs/svelte/issues/1284))
* Fix removal of transition styles under Firefox ([#1288](https://github.com/sveltejs/svelte/pull/1288))

## 1.58.4

* Fix initial state regression ([#1283](https://github.com/sveltejs/svelte/pull/1283))

## 1.58.3

* Actions run in the context of the component ([#1279](https://github.com/sveltejs/svelte/pull/1279))
* Set refs when mounting dynamic components ([#1280](https://github.com/sveltejs/svelte/pull/1280))

## 1.58.2

* (1.58.1 failed to publish)

## 1.58.1

* Actions ([#1247](https://github.com/sveltejs/svelte/pull/1247))
* Support `preserveComments` option in SSR mode ([#1265](https://github.com/sveltejs/svelte/issues/1265))
* Fix performance regression ([#1274](https://github.com/sveltejs/svelte/pull/1274))

## 1.58.0

* Fast row swapping ([#588](https://github.com/sveltejs/svelte/issues/588))
* Better error messages for invalid directives ([#1242](https://github.com/sveltejs/svelte/pull/1242))
* Fix local context variable bugs ([#1240](https://github.com/sveltejs/svelte/pull/1243), [#1254](https://github.com/sveltejs/svelte/pull/1254))
* Skip missing property warnings for computed/global properties in dev mode ([#1246](https://github.com/sveltejs/svelte/pull/1246))
* Add end position to warnings ([#1250](https://github.com/sveltejs/svelte/pull/1250))

## 1.57.4

* Deconflict context names ([#1229](https://github.com/sveltejs/svelte/issues/1229))
* Use `setAttribute` to set input types ([#1209](https://github.com/sveltejs/svelte/issues/1209))
* Scale transition duration correctly ([#1221](https://github.com/sveltejs/svelte/issues/1221))

## 1.57.3

* Fix scoped CSS on static child elements ([#1223](https://github.com/sveltejs/svelte/issues/1223))

## 1.57.2

* Fix scoped CSS on SVG elements ([#1224](https://github.com/sveltejs/svelte/issues/1224))

## 1.57.1

* Add each_value to contextProps ([#1206](https://github.com/sveltejs/svelte/issues/1206))

## 1.57.0

* Use classes (not attributes) for style encapsulation, and base36-encode hashes ([#1118](https://github.com/sveltejs/svelte/issues/1118))

## 1.56.4

* Allow `component` and `state` to be context names ([#1213](https://github.com/sveltejs/svelte/issues/1213))
* Don't remove `@supports` rules when `cascade: false` ([#1215](https://github.com/sveltejs/svelte/issues/1215))

## 1.56.3

* Top-level transitions work inside nested components ([#1188](https://github.com/sveltejs/svelte/issues/1188))
* Always use internal `_mount` method ([#1201](https://github.com/sveltejs/svelte/issues/1201))

## 1.56.2

* Null out `key` for children of keyed each blocks ([#1202](https://github.com/sveltejs/svelte/issues/1202))

## 1.56.1

* Fix if-in-each bug ([#1195](https://github.com/sveltejs/svelte/issues/1195))
* Cross-browser `scrollX`/`scrollY` support ([#1175](https://github.com/sveltejs/svelte/issues/1175))

## 1.56.0

* Internal refactor ([#1122](https://github.com/sveltejs/svelte/issues/1122))
* Use correct context for component events ([#1184](https://github.com/sveltejs/svelte/issues/1184))
* Allow observing `$foo` in dev mode ([#1181](https://github.com/sveltejs/svelte/issues/1181))
* Handle dynamic data in default slot ([#1144](https://github.com/sveltejs/svelte/issues/1144))

## 1.55.1

* Fix cancellation of store `onchange` handlers ([#1177](https://github.com/sveltejs/svelte/issues/1177))
* Write `["default"]` instead of `.default` in legacy mode ([#1166](https://github.com/sveltejs/svelte/issues/1166))
* Upgrade Acorn ([#1182](https://github.com/sveltejs/svelte/pull/1182))
* Don't warn about capitalisation if `options.name` begins with non-alphabetical character ([#1179](https://github.com/sveltejs/svelte/pull/1179))

## 1.55.0

* Add `immutable` compiler option for Svelte and runtime option for `Store` ([#1146](https://github.com/sveltejs/svelte/issues/1146))
* Fix component store bindings ([#1100](https://github.com/sveltejs/svelte/issues/1100))
* Fire `oncreate` when custom element is attached ([#1117](https://github.com/sveltejs/svelte/issues/1117))
* Downgrade empty blocks to a warning ([#1156](https://github.com/sveltejs/svelte/pull/1156))
* Error on unclosed comment ([#1156](https://github.com/sveltejs/svelte/pull/1156))

## 1.54.2

* Prevent `await` blocks using stale state ([#1131](https://github.com/sveltejs/svelte/issues/1131))
* Prevent erroneous missing data warnings for custom elements ([#1065](https://github.com/sveltejs/svelte/issues/1065))
* Remove empty selectors in prod mode ([#1138](https://github.com/sveltejs/svelte/issues/1138))
* Escape attribute values in SSR mode ([#1155](https://github.com/sveltejs/svelte/pull/1155))
* Remove `<noscript>` elements in DOM mode ([#1108](https://github.com/sveltejs/svelte/issues/1108))
* Allow hydration of non-root `<script>`/`<style>` tags ([#1163](https://github.com/sveltejs/svelte/pull/1163))
* Allow interpolation in non-root `<style>` tags ([#1163](https://github.com/sveltejs/svelte/pull/1163))

## 1.54.1

* Hoist destructured references ([#1139](https://github.com/sveltejs/svelte/issues/1139))
* Add `bind:volume` for media elements ([#1143](https://github.com/sveltejs/svelte/issues/1143))

## 1.54.0

* Run `oncreate` hooks depth-first, top-to-bottom ([#1135](https://github.com/sveltejs/svelte/issues/1135))
* Render boolean attributes correctly in SSR mode ([#1109](https://github.com/sveltejs/svelte/issues/1109))
* Add `feed` aria role to expected roles when doing a11y checks ([#1124](https://github.com/sveltejs/svelte/pull/1124))
* More complete fix for case sensitive attributes ([#1062](https://github.com/sveltejs/svelte/issues/1062))
* Handle CLRF line endings in await block comments ([#1132](https://github.com/sveltejs/svelte/issues/1132))

## 1.53.0

* Base scoping selectors on `<style>` contents alone ([#1091](https://github.com/sveltejs/svelte/issues/1091))

## 1.52.0

* Deconflict referenced globals ([#1079](https://github.com/sveltejs/svelte/issues/1079))
* Validate contents of `await` blocks ([#1061](https://github.com/sveltejs/svelte/issues/1061))
* Fire `oncreate` for components in `await` blocks ([#1061](https://github.com/sveltejs/svelte/issues/1061))
* Automatically fix attribute casing ([#1062](https://github.com/sveltejs/svelte/issues/1062))
* Fix escaping in `<script>` and `<style>` ([#1082](https://github.com/sveltejs/svelte/issues/1082))
* Error if invalid characters are used in computed properties, and allow any valid identifier in props ([#1083](https://github.com/sveltejs/svelte/issues/1083))
* Don't run a11y tests on components ([#1110](https://github.com/sveltejs/svelte/issues/1110))
* Respect `store` option in SSR mode ([#1107](https://github.com/sveltejs/svelte/issues/1107))

## 1.51.1

* Only escape <, > and & characters ([#1082](https://github.com/sveltejs/svelte/issues/1082))

## 1.51.0

* Lock `scroll` bindings ([#1071](https://github.com/sveltejs/svelte/issues/1071))
* Escape HTML entities when compiling to static HTML ([#1066](https://github.com/sveltejs/svelte/issues/1066))
* Apply a11y warnings to SVG `<a>` attributes with `xlink:href` ([#1008](https://github.com/sveltejs/svelte/issues/1008))

## 1.50.1

* Prevent main fragment being created twice in custom elements ([#1064](https://github.com/sveltejs/svelte/pull/1064))

## 1.50.0

* Detect unused/misplaced components ([#1039](https://github.com/sveltejs/svelte/issues/1039))
* Warn on unused event definitions/transitions ([#1051](https://github.com/sveltejs/svelte/issues/1051))
* Remove whitespace inside `<:Head>` ([#1026](https://github.com/sveltejs/svelte/issues/1026))
* Optimise `<title>` ([#1027](https://github.com/sveltejs/svelte/issues/1027))
* Add `bind: false` option to disable two-way binding ([#54](https://github.com/sveltejs/svelte/issues/54))

## 1.49.3

* Return `html` from SSR compiler `render().toString()` methods ([#1044](https://github.com/sveltejs/svelte/issues/1044))
* Correctly reinitialise dynamic components ([#1040](https://github.com/sveltejs/svelte/issues/1040))
* Allow `<option>` outside `<select>` ([#1022](https://github.com/sveltejs/svelte/issues/1022))
* Fix data references in await-block event handlers ([#1032](https://github.com/sveltejs/svelte/issues/1032))

## 1.49.2

* Add `store.umd.js` ([#967](https://github.com/sveltejs/svelte/issues/967))
* Warn on use of `this` inside computed properties ([#1033](https://github.com/sveltejs/svelte/pull/1033))

## 1.49.1

* Pass `store` to children in SSR mode ([#1029](https://github.com/sveltejs/svelte/pull/1029))

## 1.49.0

* Support `store` as a component property ([#1028](https://github.com/sveltejs/svelte/pull/1028))

## 1.48.0

* Added `<:Head>` component for injecting contents into document head ([#1013](https://github.com/sveltejs/svelte/issues/1013)))
* SSR `render(...)` method now returns a `{ html, css: { code, map }, head }` object ([#1013](https://github.com/sveltejs/svelte/issues/1013))
* SSR `renderCss(...)` method is deprecated ([#1013](https://github.com/sveltejs/svelte/issues/1013))
* Add a `preload` function to components ([#1015](https://github.com/sveltejs/svelte/issues/1015))
* Expose `this.root` on nested components ([#1023](https://github.com/sveltejs/svelte/pull/1023))

## 1.47.2

* Deconflict computed properties against arguments to `_recompute` ([#1012](https://github.com/sveltejs/svelte/issues/1012))
* Allow `await` blocks in slots ([#1018](https://github.com/sveltejs/svelte/issues/1018))
* Allow components without slots to have whitespace as only child ([#1007](https://github.com/sveltejs/svelte/issues/1007))
* Correctly set `toString` on `CompileError` ([#1016](https://github.com/sveltejs/svelte/pull/1016))

## 1.47.1

* Sanitize filenames in SSR mode ([#1005](https://github.com/sveltejs/svelte/issues/1005))

## 1.47.0

* Support dynamic `import(...)` inside `<script>` tags ([#1003](https://github.com/sveltejs/svelte/issues/1003))

## 1.46.1

* `await...then` shorthand ([#957](https://github.com/sveltejs/svelte/issues/957))
* Allow dynamic components inside elements ([#993](https://github.com/sveltejs/svelte/issues/993))
* Don't use `dataset` on SVG nodes ([#982](https://github.com/sveltejs/svelte/issues/982))
* Fix erroneous `<figcaption>` a11y warning ([#991](https://github.com/sveltejs/svelte/issues/991))
* Handle empty classes when pruning unused selectors ([#978](https://github.com/sveltejs/svelte/issues/978))
* Better trimming of SSR'd output ([#976](https://github.com/sveltejs/svelte/issues/976))
* Don't add `event` to `expectedProperties` ([#972](https://github.com/sveltejs/svelte/issues/972))
* Emit error on bad `set` arguments in dev mode ([#990](https://github.com/sveltejs/svelte/issues/990))

## 1.46.0

* Pass `filename` through to preprocessors ([#983](https://github.com/sveltejs/svelte/issues/983))

## 1.45.0

* Dynamic components ([#971](https://github.com/sveltejs/svelte/pull/971))

## 1.44.2

* Fix `await` blocks with siblings ([#974](https://github.com/sveltejs/svelte/issues/974))
* Fix `await` blocks inside `if` blocks ([#975](https://github.com/sveltejs/svelte/issues/975))

## 1.44.1

* Fix bidirectional transitions that reference state ([#962](https://github.com/sveltejs/svelte/issues/962))

## 1.44.0

* Add `svelte.preprocess` ([#181](https://github.com/sveltejs/svelte/issues/181), [#876](https://github.com/sveltejs/svelte/issues/876))
* Add `{{#await ...}}` blocks ([#654](https://github.com/sveltejs/svelte/issues/654))

## 1.43.1

* Fix parameterised transitions ([#962](https://github.com/sveltejs/svelte/issues/962))
* Prevent boolean attributes breaking estree-walker expectations ([#961](https://github.com/sveltejs/svelte/issues/961))
* Throw error on cyclical store computations ([#964](https://github.com/sveltejs/svelte/pull/964))

## 1.43.0

* Export `Store` class to manage global state ([#930](https://github.com/sveltejs/svelte/issues/930))
* Recognise `aria-current` ([#953](https://github.com/sveltejs/svelte/pull/953))
* Support SSR register options including `extensions` ([#939](https://github.com/sveltejs/svelte/issues/939))
* Friendlier error for illegal contexts ([#934](https://github.com/sveltejs/svelte/issues/934))
* Remove whitespace around `<:Window>` components ([#943](https://github.com/sveltejs/svelte/issues/943))

## 1.42.1

* Correctly append items inside a slotted `each` block ([#932](https://github.com/sveltejs/svelte/pull/932))
* Fix `<:Window bind:online/>` ([#936](https://github.com/sveltejs/svelte/issues/936))
* Attach globals to state upon initialisation ([#908](https://github.com/sveltejs/svelte/issues/908))

## 1.42.0

* Implement `indeterminate` binding for checkbox inputs ([#910](https://github.com/sveltejs/svelte/issues/910))
* Use `<option>` children as `value` attribute if none exists ([#928](https://github.com/sveltejs/svelte/issues/928))
* Allow quoted property names in default export and sub-properties ([#914](https://github.com/sveltejs/svelte/issues/914))
* Various improvements to generated code for bindings

## 1.41.4

* Handle self-destructive bindings ([#917](https://github.com/sveltejs/svelte/issues/917))
* Prevent `innerHTML` with `<option>` elements ([#915](https://github.com/sveltejs/svelte/issues/915))
* Use `dataset` unless `legacy` is true ([#858](https://github.com/sveltejs/svelte/issues/858))
* Add `prepare` script to facilitate installing from git ([#923](https://github.com/sveltejs/svelte/pull/923))

## 1.41.3

* Prevent argument name clashes ([#911](https://github.com/sveltejs/svelte/issues/911))
* Fix UMD factory arguments ([#918](https://github.com/sveltejs/svelte/pull/918))
* Don't attempt to set computed values ([#893](https://github.com/sveltejs/svelte/issues/893))
* Fix TypeScript build error ([#919](https://github.com/sveltejs/svelte/issues/919))

## 1.41.2

* Handle attribute selectors with no value ([#905](https://github.com/sveltejs/svelte/issues/905))
* Retain `async` keyword when extracting functions ([#904](https://github.com/sveltejs/svelte/issues/904))
* Shallow clone `data` on initialisation ([#891](https://github.com/sveltejs/svelte/pull/891))

## 1.41.1

* Fix updates of destructured each blocks ([#897](https://github.com/sveltejs/svelte/pull/897))
* Don't warn on `options.*` event handler callee ([#900](https://github.com/sveltejs/svelte/pull/900))

## 1.41.0

* `onwarn` and `onerror` receive default handlers as second arguments ([#883](https://github.com/sveltejs/svelte/pull/883))
* Recognise `muted` as boolean property on `<audio>` elements ([#886](https://github.com/sveltejs/svelte/pull/886))
* Array destructuring for `each` block contexts ([#889](https://github.com/sveltejs/svelte/pull/889))

## 1.40.2

* Ignore `@apply` and similar in CSS ([#871](https://github.com/sveltejs/svelte/issues/871))
* Properly escape CSS in custom elements ([#872](https://github.com/sveltejs/svelte/issues/872))

## 1.40.1

* Always use explicit closing tags with `innerHTML` ([#866](https://github.com/sveltejs/svelte/issues/866))
* Escape text in `textContent` and `innerHTML` expressions ([#868](https://github.com/sveltejs/svelte/issues/868))

## 1.40.0

* Short fragment method names ([#863](https://github.com/sveltejs/svelte/pull/863))
* Extract declarations out of default export ([#756](https://github.com/sveltejs/svelte/issues/756))

## 1.39.4

* Extract shared init logic ([#855](https://github.com/sveltejs/svelte/pull/855))
* Allow `console.*` calls in event handlers ([#782](https://github.com/sveltejs/svelte/issues/782))
* Marker comments in output ([#823](https://github.com/sveltejs/svelte/issues/823))
* Use `textContent` and `innerHTML` where appropriate ([#23](https://github.com/sveltejs/svelte/issues/23))
* Various improvements to generated code

## 1.39.3

* Allow `slot='...'` inside custom elements ([#827](https://github.com/sveltejs/svelte/issues/827))
* Disallow `slot='...'` inside if/each blocks ([#849](https://github.com/sveltejs/svelte/issues/849))
* Use correct parent node for slotted if blocks ([#850](https://github.com/sveltejs/svelte/issues/850))

## 1.39.2

* Escape CSS in shadow DOM ([#840](https://github.com/sveltejs/svelte/issues/840))
* Fix missing anchor bug inside SVG elements ([#843](https://github.com/sveltejs/svelte/issues/843))

## 1.39.1

* Always use anchors for slotted content ([#822](https://github.com/sveltejs/svelte/issues/822))
* Prevent ES6 in helpers ([#838](https://github.com/sveltejs/svelte/issues/838))
* Correctly determine whether to use `timeRangesToArray` ([#837](https://github.com/sveltejs/svelte/pull/837))

## 1.39.0

* Always attach fragment to shadow root ([#821](https://github.com/sveltejs/svelte/issues/821))
* Add `buffered`, `seekable`, `played` bindings to media elements ([#819](https://github.com/sveltejs/svelte/pull/819))
* Quote `class` properties in legacy mode ([#830](https://github.com/sveltejs/svelte/issues/830))
* Warn on missing `lang` attribute on `<html>` ([#828](https://github.com/sveltejs/svelte/pull/828))

## 1.38.0

* Compile-time a11y warnings ([#815](https://github.com/sveltejs/svelte/pull/815))
* Remove redundant input blowback guards ([#645](https://github.com/sveltejs/svelte/issues/645))
* Use component name in debugging messages ([#781](https://github.com/sveltejs/svelte/issues/781))

## 1.37.0

* Experimental support for compiling to custom elements ([#797](https://github.com/sveltejs/svelte/issues/797))

## 1.36.0

* Optimize `style` attributes where possible ([#455](https://github.com/sveltejs/svelte/issues/455))

## 1.35.0

* `set` and `get` continue to work until `destroy` is complete ([#788](https://github.com/sveltejs/svelte/issues/788))
* Observers of unchanged bound values don't fire incorrectly ([#804](https://github.com/sveltejs/svelte/issues/804))
* Nested components with slotted content render correctly in SSR mode ([#801](https://github.com/sveltejs/svelte/issues/801))
* More efficient rendering of raw and slotted content ([#637](https://github.com/sveltejs/svelte/issues/637))
* Handle unquoted attributes in attribute selectors ([#798](https://github.com/sveltejs/svelte/issues/798))

## 1.34.0

* Support nested `<slot>` elements ([#790](https://github.com/sveltejs/svelte/issues/790))
* Attach `options` to instance ([#550](https://github.com/sveltejs/svelte/issues/550), [#777](https://github.com/sveltejs/svelte/issues/777))
* Error if transitions are applied to component ([#791](https://github.com/sveltejs/svelte/issues/791))
* Handle CSS variables in `<style>` tag ([#757](https://github.com/sveltejs/svelte/issues/757))

## 1.33.0

* Replace `{{yield}}` with `<slot>` — adds fallback content named slots, and `options.slots` ([#763](https://github.com/sveltejs/svelte/issues/763))

## 1.32.0

* Allow `anchor` initialisation option, alongside `target` ([#784](https://github.com/sveltejs/svelte/issues/784))
* Remove leading CSS selectors safely ([#783](https://github.com/sveltejs/svelte/issues/783))

## 1.31.0

* Add `legacy` compile option, which adds IE9 compatibility ([#773](https://github.com/sveltejs/svelte/issues/773))

## 1.30.0

* Update all component bindings simultaneously ([#760](https://github.com/sveltejs/svelte/issues/760))
* Fix `@keyframes` atrules with `from` and `to` selectors ([#774](https://github.com/sveltejs/svelte/issues/774))

## 1.29.3

* Only recompute tag and attribute values if they could have changed ([#768](https://github.com/sveltejs/svelte/issues/768))
* Fix CSS scoping with multiple levels of descendant selectors ([#767](https://github.com/sveltejs/svelte/issues/767))

## 1.29.2

* Preserve space before non-parenthesized media query expression ([#759](https://github.com/sveltejs/svelte/issues/759))
* Call `create()` on new iterations of static each blocks ([#762](https://github.com/sveltejs/svelte/issues/762))
* Use `change` events as well as `input` events to bind range inputs ([#740](https://github.com/sveltejs/svelte/issues/740))

## 1.29.1

* Replace `set` and `destroy` with `noop` when component is destroyed ([#744](https://github.com/sveltejs/svelte/issues/744))

## 1.29.0

* Add static `setup` method ([#578](https://github.com/sveltejs/svelte/issues/578))
* Hoist if block selectors ([#751](https://github.com/sveltejs/svelte/pull/751))
* More sigil escaping fixes ([#750](https://github.com/sveltejs/svelte/pull/750))

## 1.28.1

* Fix unescaping of special words in SSR mode ([#741](https://github.com/sveltejs/svelte/issues/741))

## 1.28.0

* Support `ref:foo` as a CSS selector ([#693](https://github.com/sveltejs/svelte/issues/693))
* Prevent magic-string bugs by only minifying CSS combinators if `cascade: false` ([#743](https://github.com/sveltejs/svelte/issues/743))
* Don't throw an error if component is destroyed twice ([#643](https://github.com/sveltejs/svelte/issues/643))

## 1.27.0

* Minify CSS and remove unused styles ([#697](https://github.com/sveltejs/svelte/issues/697))
* Optimize ternary expressions when excluding unused CSS ([#696](https://github.com/sveltejs/svelte/issues/696))
* Clear refs after `ondestroy` callbacks fire ([#706](https://github.com/sveltejs/svelte/issues/706))
* Prevent certain forms of component binding blowback ([#721](https://github.com/sveltejs/svelte/issues/721))
* Use helper to encapsulate styles ([#375](https://github.com/sveltejs/svelte/issues/375))
* Event propagation shorthand — `on:foo` equals `on:foo='fire("foo", event)` ([#638](https://github.com/sveltejs/svelte/issues/638))
* Allow `refs.*` in event handlers, and validate them ([#686](https://github.com/sveltejs/svelte/issues/686))

## 1.26.2

* Unescape `#` characters ([#722](https://github.com/sveltejs/svelte/issues/722))

## 1.26.1

* Fix select binding regression  ([#724](https://github.com/sveltejs/svelte/issues/724))

## 1.26.0

* Enforce correct order of operations when initialising ([#708](https://github.com/sveltejs/svelte/issues/708) and [#714](https://github.com/sveltejs/svelte/issues/714))
* Ensure data is up-to-date when re-rendering yield block ([#711](https://github.com/sveltejs/svelte/issues/711))
* Fix unescaping of strings, preserve at-rules in CSS ([#712](https://github.com/sveltejs/svelte/issues/712))
* Preserve whitespace at end of each blocks ([#713](https://github.com/sveltejs/svelte/issues/713))

## 1.25.1

* Better CSS sourcemaps ([#716](https://github.com/sveltejs/svelte/pull/716))

## 1.25.0

* Fix hoisted event handlers ([#699](https://github.com/sveltejs/svelte/issues/699))
* Fire `intro.start` and `outro.start` events ([#702](https://github.com/sveltejs/svelte/issues/702))
* Preserve order of components in keyed each blocks ([#700](https://github.com/sveltejs/svelte/issues/700))
* Add `cssMap` property to compiler output ([#698](https://github.com/sveltejs/svelte/pull/698/))

## 1.24.0

* Deconflict names with imports in SSR compiler ([#655](https://github.com/sveltejs/svelte/issues/655))
* Improved transition performance ([#670](https://github.com/sveltejs/svelte/pull/670))
* Run transitions on initial render ([#651](https://github.com/sveltejs/svelte/issues/651))
* Add dev mode warning if `hydrate` is true but `hydratable` was false ([#664](https://github.com/sveltejs/svelte/issues/664))
* Manipulate sourcemap to make missing loop values obvious ([#683](https://github.com/sveltejs/svelte/pull/683))
* Only add CSS scoping attributes where necessary ([#679](https://github.com/sveltejs/svelte/issues/679))
* Warn on unused CSS selectors ([#678](https://github.com/sveltejs/svelte/issues/678))
* Fix `<select>` binding in loop ([#685](https://github.com/sveltejs/svelte/issues/685))
* Prevent bindings from calling `oncreate` functions prematurely ([#694](https://github.com/sveltejs/svelte/pull/694))
* Simpler codegen ([#673](https://github.com/sveltejs/svelte/pull/673))

## 1.23.4

* Don't recreate if blocks incorrectly ([#669](https://github.com/sveltejs/svelte/pull/669))

## 1.23.3

* Pass parameters to `get_block` ([#667](https://github.com/sveltejs/svelte/issues/667))

## 1.23.2

* Fix if blocks being recreated on update ([#665](https://github.com/sveltejs/svelte/issues/665))

## 1.23.1

* Fix each-else blocks that are empty on initial render ([#662](https://github.com/sveltejs/svelte/issues/662))

## 1.23.0

* Hydration ([#649](https://github.com/sveltejs/svelte/pull/649))
* Correctly transform CSS selectors with pseudo-elements ([#658](https://github.com/sveltejs/svelte/issues/658))

## 1.22.5

* Fix nested component unmounting bug ([#643](https://github.com/sveltejs/svelte/issues/643))

## 1.22.4

* Include `ast` in `svelte.compile` return value ([#632](https://github.com/sveltejs/svelte/issues/632))
* Set initial value of `<select>` binding, if unspecified ([#639](https://github.com/sveltejs/svelte/issues/639))
* Mark indirect dependencies of `<select>` bindings (i.e. the dependencies of their `<option>` values) ([#639](https://github.com/sveltejs/svelte/issues/639))

## 1.22.3

* Fix nested component unmounting bug ([#625](https://github.com/sveltejs/svelte/issues/625))
* Allow components to have computed member expression bindings ([#624](https://github.com/sveltejs/svelte/issues/624))
* Handle empty `<style>` tags ([#634](https://github.com/sveltejs/svelte/issues/634))
* Warn on missing component ([#623](https://github.com/sveltejs/svelte/issues/623))
* Allow dynamic `type` attribute for unbound inputs ([#620](https://github.com/sveltejs/svelte/issues/620))
* Rename `addEventListener` and `removeEventListener` directives ([#621](https://github.com/sveltejs/svelte/issues/621))

## 1.22.2

* Escape template strings correctly in SSR output ([#616](https://github.com/sveltejs/svelte/issues/616))
* Prevent magic-string deprecation warning ([#617](https://github.com/sveltejs/svelte/pull/617))

## 1.22.1

* Sanitise event handler names ([#612](https://github.com/sveltejs/svelte/issues/612))

## 1.22.0

* Symmetry between `mount` and `unmount`. This is potentially a breaking change if your components import other components that were precompiled with an earlier version of Svelte ([#592](https://github.com/sveltejs/svelte/issues/592))
* Add `cascade` option, which prevents styles affecting child components if `false`, unless selectors are wrapped in `:global(...)` and keyframe declaration IDs are prefixed with `-global-`. This will become the default behaviour in v2 ([#583](https://github.com/sveltejs/svelte/issues/583))
* Support binding to computed member expressions ([#602](https://github.com/sveltejs/svelte/issues/602))
* Coerce empty string in `number`/`range` inputs to `undefined`, not `0` ([#584](https://github.com/sveltejs/svelte/issues/584))
* Fix insert location of DOM elements in each/if/nested component edge cases ([#610](https://github.com/sveltejs/svelte/issues/610))

## 1.21.0

* Always use `helpers` if referenced, not just for call expressions ([#575](https://github.com/sveltejs/svelte/issues/575))
* Fix parsing of `<textarea>` children ([#599](https://github.com/sveltejs/svelte/pull/599))
* Treat `<textarea>` value attributes and children as equivalent, and fail validation if both are present ([#599](https://github.com/sveltejs/svelte/pull/599))
* Fix `<textarea>` SSR ([#599](https://github.com/sveltejs/svelte/pull/599))
* Apply CSS transition styles immediately if transition has delay ([#574](https://github.com/sveltejs/svelte/issues/574))
* Ensure `transitionManager` is treeshakeable ([#593](https://github.com/sveltejs/svelte/issues/593))
* Fix for environments where `node.style.animation` is undefined ([#587](https://github.com/sveltejs/svelte/issues/587))
* Fix order of operations when dealing with `<select>` elements ([#590](https://github.com/sveltejs/svelte/issues/590))
* Downgrade 'invalid callee' to a warning ([#579](https://github.com/sveltejs/svelte/issues/579))
* Convert to TypeScript ([#573](https://github.com/sveltejs/svelte/pull/573))

## 1.20.2

* Fix destruction of compound if-blocks with outros ([#572](https://github.com/sveltejs/svelte/pull/572))

## 1.20.1

* Fix insertion order of `if` blocks and their anchors ([#569](https://github.com/sveltejs/svelte/issues/569))

## 1.20.0

* Faster, better updates of keyed each blocks ([#373](https://github.com/sveltejs/svelte/issues/373), [#543](https://github.com/sveltejs/svelte/issues/543))
* Use element IDs to robustly track dynamically injected `<style>` tags ([#554](https://github.com/sveltejs/svelte/issues/554))
* Abort outros before corresponding intros ([#546](https://github.com/sveltejs/svelte/issues/546))
* Generate less code for `if` blocks with `else` blocks ([#540](https://github.com/sveltejs/svelte/issues/540))
* Ensure `{{yield}}` block content is injected into the right place ([#561](https://github.com/sveltejs/svelte/issues/561))
* Simpler, more readable codegen code ([#559](https://github.com/sveltejs/svelte/pull/559))
* Validate transition directives ([#564](https://github.com/sveltejs/svelte/issues/564))
* Apply delays to bidirectional transitions ([#562](https://github.com/sveltejs/svelte/issues/562))
* Handle all valid HTML entities ([#565](https://github.com/sveltejs/svelte/pull/565))
* Fix outros on compound `if` blocks ([#565](https://github.com/sveltejs/svelte/pull/565))
* Validation for `<:Window>` tags ([#565](https://github.com/sveltejs/svelte/pull/565))
* Increased test coverage ([#565](https://github.com/sveltejs/svelte/pull/565))

## 1.19.1

* Export `generateKeyframes`, so that CSS transitions work

## 1.19.0

* Experimental support for transitions ([#7](https://github.com/sveltejs/svelte/issues/7))
* Use `querySelector(':checked')` instead of `selectedOptions` ([#539](https://github.com/sveltejs/svelte/issues/539))
* Stringify helpers before bundling them, to avoid renaming errors ([#538](https://github.com/sveltejs/svelte/issues/538))

## 1.18.2

* Parenthesize if-block conditions ([#532](https://github.com/sveltejs/svelte/issues/532))
* Fix parsing of parenthesized expressions ([#534](https://github.com/sveltejs/svelte/issues/534))
* Fix error on `bind:checked` that doesn't belong to a checkbox input ([#529](https://github.com/sveltejs/svelte/pull/529))

## 1.18.1

* Allow `destroy()` in event handlers ([#523](https://github.com/sveltejs/svelte/issues/523))
* Fix bug with `{{yield}}` blocks following elements ([#524](https://github.com/sveltejs/svelte/issues/524))

## 1.18.0

* Visit `<select>` attributes after children, to ensure options are in the right state ([#521](https://github.com/sveltejs/svelte/pull/521))
* Use sibling elements as anchors rather than creating comment nodes wherever possible ([#3](https://github.com/sveltejs/svelte/issues/3))

## 1.17.2

* Replace bad characters when creating variable names based on element names ([#516](https://github.com/sveltejs/svelte/issues/516))

## 1.17.1

* Fixes for static each-else and yield blocks ([#509](https://github.com/sveltejs/svelte/issues/509)), ([#514](https://github.com/sveltejs/svelte/issues/514))
* Code generation tweaks ([#504](https://github.com/sveltejs/svelte/issues/504)), ([#507](https://github.com/sveltejs/svelte/issues/507))

## 1.17.0

* Add `currentTime`, `duration` and `paused` bindings for media elements ([#406](https://github.com/sveltejs/svelte/issues/406))
* Don't treat helpers as dependencies ([#492](https://github.com/sveltejs/svelte/issues/492))
* Allow `<:Window>` event handlers to access component state ([#497](https://github.com/sveltejs/svelte/pull/497))
* Allow two-way binding to properties named 'component' ([#495](https://github.com/sveltejs/svelte/issues/495))
* Group checkbox bindings correctly, to avoid erroneously unchecking siblings ([#498](https://github.com/sveltejs/svelte/issues/498))
* Validate two-way bindings ([#494](https://github.com/sveltejs/svelte/pull/494))
* Allow dynamic each-block to have static else-block ([#501](https://github.com/sveltejs/svelte/pull/501))
* Initialise `<select>` value correctly ([#502](https://github.com/sveltejs/svelte/pull/502))

## 1.16.0

* Better code generation ([#489](https://github.com/sveltejs/svelte/pull/489)), ([#490](https://github.com/sveltejs/svelte/pull/490)), ([#491](https://github.com/sveltejs/svelte/pull/491))
* Prevent binding blowback on initial render ([#488](https://github.com/sveltejs/svelte/pull/488))

## 1.15.1

* Clone data before merging it with state ([#479](https://github.com/sveltejs/svelte/issues/479))
* Apply binding event handlers before user event handlers ([#486](https://github.com/sveltejs/svelte/issues/486))

## 1.15.0

* Dev mode — downgrade 'missing data' to a warning, and ignore whitelisted globals ([#475](https://github.com/sveltejs/svelte/issues/475))
* Fix `<select>` value binding when options are updated late ([#476](https://github.com/sveltejs/svelte/issues/476))
* Throw at compile time if event handler references invalid callee ([#473](https://github.com/sveltejs/svelte/pull/473))
* Check for helper function purity ([#473](https://github.com/sveltejs/svelte/pull/473))
* Validate `namespace` option ([#473](https://github.com/sveltejs/svelte/pull/473))

## 1.14.1

* Replace bad characters when creating variable names based on attributes ([#470](https://github.com/sveltejs/svelte/issues/470))

## 1.14.0

* Better guard against naming conflicts ([#465](https://github.com/sveltejs/svelte/issues/465))
* Better error if getters and setters are used with `methods` ([#425](https://github.com/sveltejs/svelte/issues/425))
* Don't create whitespace nodes inside elements that can't use them ([#189](https://github.com/sveltejs/svelte/issues/189))
* Collapse consecutive `if` statements with the same condition ([#450](https://github.com/sveltejs/svelte/issues/450))
* Window `scroll` bindings are bidirectional ([#404](https://github.com/sveltejs/svelte/issues/404))
* Add `bind:online` to window ([#404](https://github.com/sveltejs/svelte/issues/404))
* In dev mode, throw if read-only properties are set ([#404](https://github.com/sveltejs/svelte/issues/404))
* Prevent conflicts with component name ([#464](https://github.com/sveltejs/svelte/pull/464))
* Ensure event handler names are deconflicted ([#466](https://github.com/sveltejs/svelte/issues/466))

## 1.13.7

* Fix observers — `defer: true` now triggers callback after DOM is updated ([#441](https://github.com/sveltejs/svelte/issues/441))
* Handle empty `computed` property ([#452](https://github.com/sveltejs/svelte/issues/452))
* Correctly bind one-way `<select>` value attributes with objects ([#423](https://github.com/sveltejs/svelte/issues/423))
* Hoist event handlers inside each blocks, where possible ([#456](https://github.com/sveltejs/svelte/pull/456))
* Don't bind event handler callbacks ([#433](https://github.com/sveltejs/svelte/issues/433))
* Internal refactoring and neater code generation ([#453](https://github.com/sveltejs/svelte/pull/453))

## 1.13.6

* Use `assign` helper instead of `Object.assign` for better performance and legacy compatibility ([#431](https://github.com/sveltejs/svelte/issues/431))
* Improved code generation ([#419](https://github.com/sveltejs/svelte/issues/419)), ([#440](https://github.com/sveltejs/svelte/issues/440)), ([#442](https://github.com/sveltejs/svelte/issues/442))

## 1.13.5

* Read `range` and `number` input values as numbers ([#436](https://github.com/sveltejs/svelte/issues/436))
* Better error for `bind:value='{{foo}}'` ([#437](https://github.com/sveltejs/svelte/issues/437))

## 1.13.4

* Prevent unclosed `<script>` tag causing infinite loop ([#435](https://github.com/sveltejs/svelte/pull/435))

## 1.13.3

* Correctly handle `{{true}}`, `{{false}}` and `{{null}}` ([#424](https://github.com/sveltejs/svelte/issues/424))
* Update `<select>` value attributes correctly ([#423](https://github.com/sveltejs/svelte/issues/423))
* Bind custom event handler callbacks ([#428](https://github.com/sveltejs/svelte/issues/428))
* Disallow `import root` ([#430](https://github.com/sveltejs/svelte/pull/430))
* Prevent component bindings mutating the wrong object ([#432](https://github.com/sveltejs/svelte/pull/432))

## 1.13.2

* Fix deep component bindings ([#420](https://github.com/sveltejs/svelte/issues/420))
* Include `css` property in compiler output ([#409](https://github.com/sveltejs/svelte/issues/409))
* Treat functions as mutable objects when recomputing ([#413](https://github.com/sveltejs/svelte/issues/413)
* Include magic-string in bundle ([#410](https://github.com/sveltejs/svelte/issues/410))
* Disable unneeded Bublé transformations for slimmer output ([#411](https://github.com/sveltejs/svelte/pull/411))

## 1.13.1

* Prevent infinite loops with pathological component bindings ([#398](https://github.com/sveltejs/svelte/issues/398))
* More robust deconflicting ([#401](https://github.com/sveltejs/svelte/pull/401))

## 1.13.0

* Add `<:Window>` meta tag with event listeners, and a handful of bindings ([#371](https://github.com/sveltejs/svelte/issues/371))
* Don't uncheck radios incorrectly ([#399](https://github.com/sveltejs/svelte/issues/399))

## 1.12.1

* Deconflict non-helper functions (`addCss` etc) ([#388](https://github.com/sveltejs/svelte/issues/388))
* Allow reserved words in tags, e.g. `{{class}}` ([#383](https://github.com/sveltejs/svelte/issues/383))

## 1.12.0

* Shorthand attributes — `<Widget :foo/>` is equivalent to `<Widget foo='{{foo}}'/>` ([#384](https://github.com/sveltejs/svelte/pull/384))
* Support `bind:group` for radio and checkbox inputs ([#311](https://github.com/sveltejs/svelte/issues/311), [#312](https://github.com/sveltejs/svelte/issues/312))
* Better sourcemap support for two-way bindings

## 1.11.4

* Dev mode warning for bad `component.observe` arguments ([#369](https://github.com/sveltejs/svelte/issues/369))
* Translate `component.on('teardown', ...)` to `component.on('destroy', ...)` and add dev warning ([#365](https://github.com/sveltejs/svelte/issues/365))
* Use shared prototype to save bytes ([#378](https://github.com/sveltejs/svelte/pull/378))

## 1.11.3

* Undo CSS behaviour change in 1.11.2 ([#372](https://github.com/sveltejs/svelte/issues/372))
* Pin version of css-tree ([#370](https://github.com/sveltejs/svelte/pull/370))

## 1.11.2

* Add component CSS to each document a component is rendered to ([#331](https://github.com/sveltejs/svelte/issues/331))

## 1.11.1

* Fix two-way binding for components inside `each` blocks ([#356](https://github.com/sveltejs/svelte/issues/356))

## 1.11.0

* Add `format: 'eval'` and `svelte.create`, to create components directly from source code ([#345](https://github.com/sveltejs/svelte/issues/345))
* Node 4 compatibility ([#109](https://github.com/sveltejs/svelte/issues/109))

## 1.10.3

* Prevent `'</script>'` string occurrence breaking pages ([#349](https://github.com/sveltejs/svelte/pull/349))
* Allow reference to whitelisted globals without properties ([#333](https://github.com/sveltejs/svelte/pull/333))
* Don't remove `&nbsp;` incorrectly ([#348](https://github.com/sveltejs/svelte/issues/348))
* `let` -> `var` in `addCss` block ([#351](https://github.com/sveltejs/svelte/pull/351))

## 1.10.2

* Accept any case for doctype declarations ([#336](https://github.com/sveltejs/svelte/issues/336))
* Allow non-top-level `<script>` and `<style>` tags to pass through without processing ([#335](https://github.com/sveltejs/svelte/issues/335))

## 1.10.1

* typecheck argument in _set when in dev mode ([#342](https://github.com/sveltejs/svelte/issues/342))
* Prevent duplicate helpers in non-shared mode ([#337](https://github.com/sveltejs/svelte/issues/337))

## 1.10.0

* Component self-references with `<:Self/>` ([#51](https://github.com/sveltejs/svelte/issues/51))
* Two-way binding with `<select multiple>` ([#313](https://github.com/sveltejs/svelte/issues/313))

## 1.9.1

* Better error for malformed event handlers ([#220](https://github.com/sveltejs/svelte/issues/220))
* Allow function expressions in tags ([#269](https://github.com/sveltejs/svelte/issues/269))

## 1.9.0

* Add development warnings ([#13](https://github.com/sveltejs/svelte/issues/13)), ([#320](https://github.com/sveltejs/svelte/pull/320)), ([#177](https://github.com/sveltejs/svelte/issues/177)), ([#249](https://github.com/sveltejs/svelte/issues/249))
* Better error if parser encounters an unmatched closing tag ([#321](https://github.com/sveltejs/svelte/issues/321))

## 1.8.1

* Allow implicitly closed elements ([#318](https://github.com/sveltejs/svelte/pull/318))
* More informative error messages for unclosed elements/blocks ([#258](https://github.com/sveltejs/svelte/issues/258))
* Deprecate `onrender` and `onteardown` in favour of `oncreate` and `ondestroy` ([#40](https://github.com/sveltejs/svelte/issues/40))

## 1.8.0

* Prevent duplicate imports ([#308](https://github.com/sveltejs/svelte/issues/308))
* Use `input` events (not `change`) for all input elements other than `checkbox` and `radio`, and textareas ([#309](https://github.com/sveltejs/svelte/pull/309))
* Encapsulate keyframe declarations ([#245](https://github.com/sveltejs/svelte/issues/245))

## 1.7.1

* Deconflict imports and shared helpers ([#222](https://github.com/sveltejs/svelte/issues/222))
* Deconflict each-block contexts and reserved words ([#222](https://github.com/sveltejs/svelte/issues/222))
* Allow shorthand properties in expressions ([#296](https://github.com/sveltejs/svelte/issues/296))

## 1.7.0

* Include CSS AST in `svelte.parse` output ([#302](https://github.com/sveltejs/svelte/pull/302))
* Better handling of CSS parse errors ([#302](https://github.com/sveltejs/svelte/pull/302))
* Initialise `<select>` elements with two-way binding correctly ([#301](https://github.com/sveltejs/svelte/issues/301))
* Allow local context in component event handlers inside `each` blocks ([#290](https://github.com/sveltejs/svelte/issues/290))
* Fix two-way binding for components inside `each` blocks ([#290](https://github.com/sveltejs/svelte/issues/290))

## 1.6.11

* Initialise dynamic `<option>` value correctly ([#291](https://github.com/sveltejs/svelte/issues/291))

## 1.6.10

* Ensure `sources` and `sourcesContent` are populated in sourcemaps, even if none of the original code is used ([#295](https://github.com/sveltejs/svelte/pull/295))
* Add `outputFilename` option to populate `file` and `sources` sourcemap properties correctly ([#295](https://github.com/sveltejs/svelte/pull/295))

## 1.6.9

* Don't trigger bindings for torn-down components ([#277](https://github.com/sveltejs/svelte/issues/277))
* SSR: Handle two-way bindings ([#275](https://github.com/sveltejs/svelte/issues/275))
* Improve performance by checking data has changed before updates ([#279](https://github.com/sveltejs/svelte/pull/279))
* Parse CSS with css-tree to prevent transformation errors with unconventional styles ([#288](https://github.com/sveltejs/svelte/issues/288))

## 1.6.8

* Always trigger `onrender`, including when change initiator is a nested component ([#263](https://github.com/sveltejs/svelte/issues/263))
* Handle default function parameters in computations ([#274](https://github.com/sveltejs/svelte/issues/274))

## 1.6.7

* SSR: Fix apostrophes ([#267](https://github.com/sveltejs/svelte/issues/267))
* Add `xmlns` attributes to SVGs ([#262](https://github.com/sveltejs/svelte/pull/262))

## 1.6.6

* Omit text from comment anchors ([#247](https://github.com/sveltejs/svelte/issues/247))
* Handle `xlink` attributes ([#264](https://github.com/sveltejs/svelte/issues/264))

## 1.6.5

* Handle `<!doctype>` declarations ([#255](https://github.com/sveltejs/svelte/pull/255))

## 1.6.4

* Fix updates of yields inside each blocks ([20e1b05](https://github.com/sveltejs/svelte/commit/20e1b05c45dc9fcddfe2e7c5c9fc3109f0d45fa9))
* SSR: Handle attributes with values that begin with a number ([#248](https://github.com/sveltejs/svelte/issues/248))
* Handle multiline comments in CSS ([#252](https://github.com/sveltejs/svelte/issues/252))

## 1.6.3

* Fix `{{yield}}` bugs for components inside `if` and `each` blocks ([#230](https://github.com/sveltejs/svelte/issues/230), [#231](https://github.com/sveltejs/svelte/issues/231))
* Set attributes on `<svg>` elements correctly ([#233](https://github.com/sveltejs/svelte/issues/233))
* Add `svelte.VERSION` property to compiler

## 1.6.2

* Use helpers for `addEventListener`, `removeEventListener`, `setAttribute` ([#227](https://github.com/sveltejs/svelte/pull/227))
* Escape `sharedPath` ([#229](https://github.com/sveltejs/svelte/pull/229))
* Handle attributes with values that begin with a number ([#234](https://github.com/sveltejs/svelte/issues/234))
* Update dependencies

## 1.6.1

* SSR: Handle component directives at arbitrary positions ([#221](https://github.com/sveltejs/svelte/issues/221))
* Provide useful feedback on invalid void closing tag ([#224](https://github.com/sveltejs/svelte/issues/224))

## 1.6.0

* Replace `standalone: false` with `shared: true`, or `shared: 'custom/path/to/shared.js'` ([#218](https://github.com/sveltejs/svelte/issues/218))
* Include `shared.js` in package

## 1.5.0

* Implement `standalone: false` ([#9](https://github.com/sveltejs/svelte/issues/9))
* SSR: Handle component directives ([216](https://github.com/sveltejs/svelte/issues/216))

## 1.4.0

* Keyed `each` blocks ([#81](https://github.com/sveltejs/svelte/issues/81))

## 1.3.1

* Remove file extensions from AMD dependencies ([#144](https://github.com/sveltejs/svelte/issues/144))
* Throw if `options.name` is illegal ([#102](https://github.com/sveltejs/svelte/issues/102))

## 1.3.0

* SSR compiler: Support `format` option ([#196](https://github.com/sveltejs/svelte/issues/196))
* SSR compiler: Don't self-close 'normal' elements ([#200](https://github.com/sveltejs/svelte/issues/200))
* Remove leading spaces from scoped CSS ([#140](https://github.com/sveltejs/svelte/issues/140))
* Internal refactoring

## 1.2.5

* Allow whitelisted globals in templates ([#185](https://github.com/sveltejs/svelte/issues/185))
* Intercept parse errors with `options.onerror`

## 1.2.4

* SSR compiler: Implement `{{{triples}}}` ([#197](https://github.com/sveltejs/svelte/issues/197))
* SSR compiler: Escape HTML in tags ([#197](https://github.com/sveltejs/svelte/issues/197))

## 1.2.3

* Add support for `namespace` declaration for SVG (etc) components ([#147](https://github.com/sveltejs/svelte/issues/147))
* Throw error if methods or lifecycle hooks are arrow functions that use `this` or `arguments` ([#179](https://github.com/sveltejs/svelte/issues/179))
* Use `setAttribute()` for `list` attributes, to preserve link to `<datalist>` ([#178](https://github.com/sveltejs/svelte/issues/178))
* Throw error if default export is not an object literal ([#190](https://github.com/sveltejs/svelte/pull/190))
* Internal refactoring

## 1.2.2

* Omit directives in server-side rendering ([#163](https://github.com/sveltejs/svelte/issues/167))
* Handle comments in SSR ([#165](https://github.com/sveltejs/svelte/issues/165))
* Support calling methods of `event`/`this` in event handlers ([#162](https://github.com/sveltejs/svelte/issues/162))
* Remove `mount` from public API ([#150](https://github.com/sveltejs/svelte/issues/150))

## 1.2.1

* Server-side rendering is available as a compiler option (`generate: 'ssr'`) ([#159](https://github.com/sveltejs/svelte/pull/159))
* Allow call expressions where function is not in `helpers` ([#163](https://github.com/sveltejs/svelte/issues/163))

## 1.2.0

* Server-side rendering of HTML ([#148](https://github.com/sveltejs/svelte/pull/148)) and CSS ([#154](https://github.com/sveltejs/svelte/pull/154))

## 1.1.3

* Handle `xmlns` attributes correctly ([#142](https://github.com/sveltejs/svelte/issues/142))
* Error on duplicate `<style>`/`<script>` tags rather than failing silently ([#142](https://github.com/sveltejs/svelte/issues/142))
* Don't create whitespace text nodes inside SVG elements ([#142](https://github.com/sveltejs/svelte/issues/142))
* Require void elements to be lowercase, to eliminate confusion with components ([#137](https://github.com/sveltejs/svelte/issues/137))

## 1.1.2

* Deconflict variable names ([#88](https://github.com/sveltejs/svelte/issues/88), [#126](https://github.com/sveltejs/svelte/issues/126))

## 1.1.1

* Support multiple SVG elements in a component ([#130](https://github.com/sveltejs/svelte/issues/130))

## 1.1.0

* Separate fragment creation from `mount` ([#91](https://github.com/sveltejs/svelte/pull/91))
* Trigger `onrender` hook at correct time for nested components ([#103](https://github.com/sveltejs/svelte/pull/103))
* Fix keypath dynamic attributes in components ([#46](https://github.com/sveltejs/svelte/issues/46))
* Implement `{{yield}}` ([#112](https://github.com/sveltejs/svelte/pull/112))
* Optimise teardown ([#99](https://github.com/sveltejs/svelte/issues/99))
* Require computed properties to have at least one dependency ([#115](https://github.com/sveltejs/svelte/pull/115))
* Support `{{#each ...}}...{{else}}...{{/each}}` ([#90](https://github.com/sveltejs/svelte/issues/90))
* Triple mustaches ([#35](https://github.com/sveltejs/svelte/issues/35))

## 1.0.7

* Correctly escape HTML entities ([#85](https://github.com/sveltejs/svelte/issues/85))

## 1.0.6

* Generate useful sourcemaps ([#60](https://github.com/sveltejs/svelte/issues/60))

## 1.0.5

* Ensure compiler only generates ES5 code ([#75](https://github.com/sveltejs/svelte/issues/75))
* `get()` without arguments returns entire state object ([#73](https://github.com/sveltejs/svelte/issues/73))

## 1.0.4

* Handle empty attributes in elements and components ([#63](https://github.com/sveltejs/svelte/issues/63))
* Detach top-level text nodes inside departing each blocks ([#62](https://github.com/sveltejs/svelte/issues/62))

## 1.0.3

* Better generated code for `if` blocks, especially with `else`/`elseif` chains ([#28](https://github.com/sveltejs/svelte/pull/28))
* Trim unnecessary whitespace from `else`/`elseif` blocks ([#49](https://github.com/sveltejs/svelte/pull/49))
* Handle trailing comments in script tags ([#64](https://github.com/sveltejs/svelte/issues/64))

## 1.0.2

Set `style.cssText` rather than `style` ([#44](https://github.com/sveltejs/svelte/issues/44))

## 1.0.1

* Preserve SVG namespace inside each blocks
* Always use `setAttribute` with SVG elements

## 1.0.0

* Generate AMD, CJS, IIFE and UMD builds
* Correctly insert text nodes before anchors ([#31](https://github.com/sveltejs/svelte/pull/31))

## 0.3.0

* Fix bug where departing element would unset `ref` incorrectly ([#24](https://github.com/sveltejs/svelte/issues/24))
* Basic template validation ([#6](https://github.com/sveltejs/svelte/issues/6))
* Fire `onrender` hooks once component is in DOM ([#18](https://github.com/sveltejs/svelte/issues/18))
* Only detach nodes when necessary to do so ([#26](https://github.com/sveltejs/svelte/issues/26))

## 0.2.2

* On second thoughts, don't transpile build. Was only really for Uglify's benefit, which is daft

## 0.2.1

* Transpile build

## 0.2.0

* Only generate UMD build, for now
* Include dependencies in the build, treat as `devDependencies`
* Faster initial render
* Parent data overrides child defaults
* Remove top-level text nodes on teardown
* Handle `readUntil` errors in parser
* Basic `<select>` binding
* Handle missing data
* Prevent infinite set/observe loops
* Add `bind:foo` shorthand
* `else` and `elseif` blocks
* Hoist imports

## 0.1.1

* Support unquoted attributes
* Handle entities in attributes
* Inline nested components
* `fire` and `on` methods

## 0.1.0

* Breaking change – Svelte compiler now generates constructor functions rather than factories ([#2](https://github.com/sveltejs/svelte/issues/2))
* SVG support

## 0.0.2

* First release capable of building TodoMVC

## 0.0.1

* Just squatting on the package name<|MERGE_RESOLUTION|>--- conflicted
+++ resolved
@@ -1,6 +1,5 @@
 # Svelte changelog
 
-<<<<<<< HEAD
 ## Unreleased (4.0)
 
 * **breaking** Minimum supported Node version is now Node 16 ([#8566](https://github.com/sveltejs/svelte/pull/8566))
@@ -25,11 +24,10 @@
 * Treat slots as if they don't exist when using CSS adjacent and general sibling combinators ([#8284](https://github.com/sveltejs/svelte/issues/8284))
 * Fix transitions so that they don't require a `style-src 'unsafe-inline'` Content Security Policy (CSP) ([#6662](https://github.com/sveltejs/svelte/issues/6662)).
 * Explicitly disallow `var` declarations extending the reactive statement scope ([#6800](https://github.com/sveltejs/svelte/pull/6800))
-=======
+
 ## 3.59.1
 
 * Handle dynamic values in `a11y-autocomplete-valid` ([#8567](https://github.com/sveltejs/svelte/pull/8567))
->>>>>>> 64b8c8b3
 
 ## 3.59.0
 
